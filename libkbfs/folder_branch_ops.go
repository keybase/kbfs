// Copyright 2016 Keybase Inc. All rights reserved.
// Use of this source code is governed by a BSD
// license that can be found in the LICENSE file.

package libkbfs

import (
	"errors"
	"fmt"
<<<<<<< HEAD
	"os"
=======
	"reflect"
>>>>>>> 34ae99ab
	"strings"
	"sync"
	"time"

	"github.com/keybase/backoff"
	"github.com/keybase/client/go/logger"
	"github.com/keybase/client/go/protocol/keybase1"
	"golang.org/x/net/context"
)

// mdReqType indicates whether an operation makes MD modifications or not
type mdReqType int

const (
	// A read request that doesn't need an identify to be
	// performed.
	mdReadNoIdentify mdReqType = iota
	// A read request that needs an identify to be performed (if
	// it hasn't been already).
	mdReadNeedIdentify
	// A write request.
	mdWrite
	// A rekey request.  Doesn't need an identify to be performed, as
	// a rekey does its own (finer-grained) identifies.
	mdRekey
)

type branchType int

const (
	standard       branchType = iota // an online, read-write branch
	archive                          // an online, read-only branch
	offline                          // an offline, read-write branch
	archiveOffline                   // an offline, read-only branch
)

// Constants used in this file.  TODO: Make these configurable?
const (
	// MaxBlockSizeBytesDefault is the default maximum block size for KBFS.
	// 512K blocks by default, block changes embedded max == 8K.
	// Block size was chosen somewhat arbitrarily by trying to
	// minimize the overall size of the history written by a user when
	// appending 1KB writes to a file, up to a 1GB total file.  Here
	// is the output of a simple script that approximates that
	// calculation:
	//
	// Total history size for 0065536-byte blocks: 1134341128192 bytes
	// Total history size for 0131072-byte blocks: 618945052672 bytes
	// Total history size for 0262144-byte blocks: 412786622464 bytes
	// Total history size for 0524288-byte blocks: 412786622464 bytes
	// Total history size for 1048576-byte blocks: 618945052672 bytes
	// Total history size for 2097152-byte blocks: 1134341128192 bytes
	// Total history size for 4194304-byte blocks: 2216672886784 bytes
	MaxBlockSizeBytesDefault = 512 << 10
	// Maximum number of blocks that can be sent in parallel
	maxParallelBlockPuts = 100
	// Max response size for a single DynamoDB query is 1MB.
	maxMDsAtATime = 10
	// Time between checks for dirty files to flush, in case Sync is
	// never called.
	secondsBetweenBackgroundFlushes = 10
	// Cap the number of times we retry after a recoverable error
	maxRetriesOnRecoverableErrors = 10
	// When the number of dirty bytes exceeds this level, force a sync.
	dirtyBytesThreshold = maxParallelBlockPuts * MaxBlockSizeBytesDefault
	// The timeout for any background task.
	backgroundTaskTimeout = 1 * time.Minute
)

type fboMutexLevel mutexLevel

const (
	fboMDWriter fboMutexLevel = 1
	fboHead                   = 2
	fboBlock                  = 3
)

func (o fboMutexLevel) String() string {
	switch o {
	case fboMDWriter:
		return "mdWriterLock"
	case fboHead:
		return "headLock"
	case fboBlock:
		return "blockLock"
	default:
		return fmt.Sprintf("Invalid fboMutexLevel %d", int(o))
	}
}

func fboMutexLevelToString(o mutexLevel) string {
	return (fboMutexLevel(o)).String()
}

// Rules for working with lockState in FBO:
//
//   - Every "execution flow" (i.e., program flow that happens
//     sequentially) needs its own lockState object. This usually means
//     that each "public" FBO method does:
//
//       lState := makeFBOLockState()
//
//     near the top.
//
//   - Plumb lState through to all functions that hold any of the
//     relevant locks, or are called under those locks.
//
// This way, violations of the lock hierarchy will be detected at
// runtime.

func makeFBOLockState() *lockState {
	return makeLevelState(fboMutexLevelToString)
}

// blockLock is just like a sync.RWMutex, but with an extra operation
// (DoRUnlockedIfPossible).
type blockLock struct {
	leveledRWMutex
	locked bool
}

func (bl *blockLock) Lock(lState *lockState) {
	bl.leveledRWMutex.Lock(lState)
	bl.locked = true
}

func (bl *blockLock) Unlock(lState *lockState) {
	bl.locked = false
	bl.leveledRWMutex.Unlock(lState)
}

// DoRUnlockedIfPossible must be called when r- or w-locked. If
// r-locked, r-unlocks, runs the given function, and r-locks after
// it's done. Otherwise, just runs the given function.
func (bl *blockLock) DoRUnlockedIfPossible(lState *lockState, f func(*lockState)) {
	if !bl.locked {
		bl.RUnlock(lState)
		defer bl.RLock(lState)
	}

	f(lState)
}

// folderBranchOps implements the KBFSOps interface for a specific
// branch of a specific folder.  It is go-routine safe for operations
// within the folder.
//
// We use locks to protect against multiple goroutines accessing the
// same folder-branch.  The goal with our locking strategy is maximize
// concurrent access whenever possible.  See design/state_machine.md
// for more details.  There are three important locks:
//
// 1) mdWriterLock: Any "remote-sync" operation (one which modifies the
//    folder's metadata) must take this lock during the entirety of
//    its operation, to avoid forking the MD.
//
// 2) headLock: This is a read/write mutex.  It must be taken for
//    reading before accessing any part of the current head MD.  It
//    should be taken for the shortest time possible -- that means in
//    general that it should be taken, and the MD copied to a
//    goroutine-local variable, and then it can be released.
//    Remote-sync operations should take it for writing after pushing
//    all of the blocks and MD to the KBFS servers (i.e., all network
//    accesses), and then hold it until after all notifications have
//    been fired, to ensure that no concurrent "local" operations ever
//    see inconsistent state locally.
//
// 3) blockLock: This too is a read/write mutex.  It must be taken for
//    reading before accessing any blocks in the block cache that
//    belong to this folder/branch.  This includes checking their
//    dirty status.  It should be taken for the shortest time possible
//    -- that means in general it should be taken, and then the blocks
//    that will be modified should be copied to local variables in the
//    goroutine, and then it should be released.  The blocks should
//    then be modified locally, and then readied and pushed out
//    remotely.  Only after the blocks have been pushed to the server
//    should a remote-sync operation take the lock again (this time
//    for writing) and put/finalize the blocks.  Write and Truncate
//    should take blockLock for their entire lifetime, since they
//    don't involve writes over the network.  Furthermore, if a block
//    is not in the cache and needs to be fetched, we should release
//    the mutex before doing the network operation, and lock it again
//    before writing the block back to the cache.
//
// We want to allow writes and truncates to a file that's currently
// being sync'd, like any good networked file system.  The tricky part
// is making sure the changes can both: a) be read while the sync is
// happening, and b) be applied to the new file path after the sync is
// done.
//
// For now, we just do the dumb, brute force thing for now: if a block
// is currently being sync'd, it copies the block and puts it back
// into the cache as modified.  Then, when the sync finishes, it
// throws away the modified blocks and re-applies the change to the
// new file path (which might have a completely different set of
// blocks, so we can't just reuse the blocks that were modified during
// the sync.)
type folderBranchOps struct {
	config       Config
	folderBranch FolderBranch
	bid          BranchID // protected by mdWriterLock
	bType        branchType
	observers    *observerList

	// these locks, when locked concurrently by the same goroutine,
	// should only be taken in the following order to avoid deadlock:
	mdWriterLock leveledMutex // taken by any method making MD modifications

	// protects access to head and latestMergedRevision.
	headLock leveledRWMutex
	head     ImmutableRootMetadata
	// latestMergedRevision tracks the latest heard merged revision on server
	latestMergedRevision MetadataRevision

	blocks folderBlockOps

	// nodeCache itself is goroutine-safe, but this object's use
	// of it has special requirements:
	//
	//   - Reads can call PathFromNode() unlocked, since there are
	//     no guarantees with concurrent reads.
	//
	//   - Operations that takes mdWriterLock always needs the
	//     most up-to-date paths, so those must call
	//     PathFromNode() under mdWriterLock.
	//
	//   - Block write operations (write/truncate/sync) need to
	//     coordinate. Specifically, sync must make sure that
	//     blocks referenced in a path (including all of the child
	//     blocks) must exist in the cache during calls to
	//     PathFromNode from write/truncate. This means that sync
	//     must modify dirty file blocks only under blockLock, and
	//     write/truncate must call PathFromNode() under
	//     blockLock.
	//
	//     Furthermore, calls to UpdatePointer() must happen
	//     before the copy-on-write mode induced by Sync() is
	//     finished.
	nodeCache NodeCache

	// Whether we've identified this TLF or not.
	identifyLock sync.Mutex
	identifyDone bool
	identifyTime time.Time

	// The current status summary for this folder
	status *folderBranchStatusKeeper

	// How to log
	log      logger.Logger
	deferLog logger.Logger

	// Closed on shutdown
	shutdownChan chan struct{}

	// Can be used to turn off notifications for a while (e.g., for testing)
	updatePauseChan chan (<-chan struct{})

	// After a shutdown, this channel will be closed when the register
	// goroutine completes.
	updateDoneChan chan struct{}

	// forceSyncChan is read from by the background sync process
	// to know when it should sync immediately.
	forceSyncChan <-chan struct{}

	// How to resolve conflicts
	cr *ConflictResolver

	// Helper class for archiving and cleaning up the blocks for this TLF
	fbm *folderBlockManager

	// rekeyWithPromptTimer tracks a timed function that will try to
	// rekey with a paper key prompt, if enough time has passed.
	// Protected by mdWriterLock
	rekeyWithPromptTimer *time.Timer

	editHistory *TlfEditHistory
}

var _ KBFSOps = (*folderBranchOps)(nil)

var _ fbmHelper = (*folderBranchOps)(nil)

// newFolderBranchOps constructs a new folderBranchOps object.
func newFolderBranchOps(config Config, fb FolderBranch,
	bType branchType) *folderBranchOps {
	nodeCache := newNodeCacheStandard(fb)

	// make logger
	branchSuffix := ""
	if fb.Branch != MasterBranch {
		branchSuffix = " " + string(fb.Branch)
	}
	tlfStringFull := fb.Tlf.String()
	// Shorten the TLF ID for the module name.  8 characters should be
	// unique enough for a local node.
	log := config.MakeLogger(fmt.Sprintf("FBO %s%s", tlfStringFull[:8],
		branchSuffix))
	// But print it out once in full, just in case.
	log.CInfof(nil, "Created new folder-branch for %s", tlfStringFull)

	observers := newObserverList()

	mdWriterLock := makeLeveledMutex(mutexLevel(fboMDWriter), &sync.Mutex{})
	headLock := makeLeveledRWMutex(mutexLevel(fboHead), &sync.RWMutex{})
	blockLockMu := makeLeveledRWMutex(mutexLevel(fboBlock), &sync.RWMutex{})

	forceSyncChan := make(chan struct{})

	fbo := &folderBranchOps{
		config:       config,
		folderBranch: fb,
		bid:          BranchID{},
		bType:        bType,
		observers:    observers,
		status:       newFolderBranchStatusKeeper(config, nodeCache),
		mdWriterLock: mdWriterLock,
		headLock:     headLock,
		blocks: folderBlockOps{
			config:        config,
			log:           log,
			folderBranch:  fb,
			observers:     observers,
			forceSyncChan: forceSyncChan,
			blockLock: blockLock{
				leveledRWMutex: blockLockMu,
			},
			dirtyFiles: make(map[BlockPointer]*dirtyFile),
			unrefCache: make(map[blockRef]*syncInfo),
			deCache:    make(map[blockRef]DirEntry),
			nodeCache:  nodeCache,
		},
		nodeCache:       nodeCache,
		log:             log,
		deferLog:        log.CloneWithAddedDepth(1),
		shutdownChan:    make(chan struct{}),
		updatePauseChan: make(chan (<-chan struct{})),
		forceSyncChan:   forceSyncChan,
	}
	fbo.cr = NewConflictResolver(config, fbo)
	fbo.fbm = newFolderBlockManager(config, fb, fbo)
	fbo.editHistory = NewTlfEditHistory(config, fbo, log)
	if config.DoBackgroundFlushes() {
		go fbo.backgroundFlusher(secondsBetweenBackgroundFlushes * time.Second)
	}
	return fbo
}

// markForReIdentifyIfNeeded checks whether this tlf is identified and mark
// it for lazy reidentification if it exceeds time limits.
func (fbo *folderBranchOps) markForReIdentifyIfNeeded(now time.Time, maxValid time.Duration) {
	fbo.identifyLock.Lock()
	defer fbo.identifyLock.Unlock()
	if fbo.identifyDone && (now.Before(fbo.identifyTime) || fbo.identifyTime.Add(maxValid).Before(now)) {
		fbo.log.CDebugf(nil, "Expiring identify from %v", fbo.identifyTime)
		fbo.identifyDone = false
	}
}

// Shutdown safely shuts down any background goroutines that may have
// been launched by folderBranchOps.
func (fbo *folderBranchOps) Shutdown() error {
	if fbo.config.CheckStateOnShutdown() {
		ctx := context.TODO()
		lState := makeFBOLockState()

		if fbo.blocks.GetState(lState) == dirtyState {
			fbo.log.CDebugf(ctx, "Skipping state-checking due to dirty state")
		} else if !fbo.isMasterBranch(lState) {
			fbo.log.CDebugf(ctx, "Skipping state-checking due to being staged")
		} else {
			// Make sure we're up to date first
			if err := fbo.SyncFromServerForTesting(ctx, fbo.folderBranch); err != nil {
				return err
			}

			// Check the state for consistency before shutting down.
			sc := NewStateChecker(fbo.config)
			if err := sc.CheckMergedState(ctx, fbo.id()); err != nil {
				return err
			}
		}
	}

	close(fbo.shutdownChan)
	fbo.cr.Shutdown()
	fbo.fbm.shutdown()
	fbo.editHistory.Shutdown()
	// Wait for the update goroutine to finish, so that we don't have
	// any races with logging during test reporting.
	if fbo.updateDoneChan != nil {
		<-fbo.updateDoneChan
	}
	return nil
}

func (fbo *folderBranchOps) id() TlfID {
	return fbo.folderBranch.Tlf
}

func (fbo *folderBranchOps) branch() BranchName {
	return fbo.folderBranch.Branch
}

func (fbo *folderBranchOps) GetFavorites(ctx context.Context) (
	[]Favorite, error) {
	return nil, errors.New("GetFavorites is not supported by folderBranchOps")
}

func (fbo *folderBranchOps) RefreshCachedFavorites(ctx context.Context) {
	// no-op
}

func (fbo *folderBranchOps) DeleteFavorite(ctx context.Context,
	fav Favorite) error {
	return errors.New("DeleteFavorite is not supported by folderBranchOps")
}

func (fbo *folderBranchOps) AddFavorite(ctx context.Context,
	fav Favorite) error {
	return errors.New("AddFavorite is not supported by folderBranchOps")
}

func (fbo *folderBranchOps) addToFavorites(ctx context.Context,
	favorites *Favorites, created bool) (err error) {
	lState := makeFBOLockState()
	head := fbo.getHead(lState)
	if head == (ImmutableRootMetadata{}) {
		return OpsCantHandleFavorite{"Can't add a favorite without a handle"}
	}

	return fbo.addToFavoritesByHandle(ctx, favorites, head.GetTlfHandle(), created)
}

func (fbo *folderBranchOps) addToFavoritesByHandle(ctx context.Context,
	favorites *Favorites, handle *TlfHandle, created bool) (err error) {
	if _, _, err := fbo.config.KBPKI().GetCurrentUserInfo(ctx); err != nil {
		// Can't favorite while not logged in
		return nil
	}

	favorites.AddAsync(ctx, handle.toFavToAdd(created))
	return nil
}

func (fbo *folderBranchOps) deleteFromFavorites(ctx context.Context,
	favorites *Favorites) error {
	if _, _, err := fbo.config.KBPKI().GetCurrentUserInfo(ctx); err != nil {
		// Can't unfavorite while not logged in
		return nil
	}

	lState := makeFBOLockState()
	head := fbo.getHead(lState)
	if head == (ImmutableRootMetadata{}) {
		// This can happen when identifies fail and the head is never set.
		return OpsCantHandleFavorite{"Can't delete a favorite without a handle"}
	}

	h := head.GetTlfHandle()
	return favorites.Delete(ctx, h.ToFavorite())
}

func (fbo *folderBranchOps) getHead(lState *lockState) ImmutableRootMetadata {
	fbo.headLock.RLock(lState)
	defer fbo.headLock.RUnlock(lState)
	return fbo.head
}

// isMasterBranch should not be called if mdWriterLock is already taken.
func (fbo *folderBranchOps) isMasterBranch(lState *lockState) bool {
	fbo.mdWriterLock.Lock(lState)
	defer fbo.mdWriterLock.Unlock(lState)
	return fbo.bid == NullBranchID
}

func (fbo *folderBranchOps) isMasterBranchLocked(lState *lockState) bool {
	fbo.mdWriterLock.AssertLocked(lState)

	return fbo.bid == NullBranchID
}

func (fbo *folderBranchOps) setBranchIDLocked(lState *lockState, bid BranchID) {
	fbo.mdWriterLock.AssertLocked(lState)

	fbo.bid = bid
	if bid == NullBranchID {
		fbo.status.setCRSummary(nil, nil)
	}
}

func (fbo *folderBranchOps) checkDataVersion(p path, ptr BlockPointer) error {
	if ptr.DataVer < FirstValidDataVer {
		return InvalidDataVersionError{ptr.DataVer}
	}
	// TODO: migrate back to fbo.config.DataVersion
	if ptr.DataVer > FilesWithHolesDataVer {
		return NewDataVersionError{p, ptr.DataVer}
	}
	return nil
}

func (fbo *folderBranchOps) setHeadLocked(
	ctx context.Context, lState *lockState, md ImmutableRootMetadata) error {
	fbo.mdWriterLock.AssertLocked(lState)
	fbo.headLock.AssertLocked(lState)

	isFirstHead := fbo.head == ImmutableRootMetadata{}
	wasReadable := false
	if !isFirstHead {
		wasReadable = fbo.head.IsReadable()

		if fbo.head.mdID == md.mdID {
			panic(fmt.Errorf("Re-putting the same MD: %s", md.mdID))
		}
	}

	fbo.log.CDebugf(ctx, "Setting head revision to %d", md.Revision())
	err := fbo.config.MDCache().Put(md)
	if err != nil {
		return err
	}

	// If this is the first time the MD is being set, and we are
	// operating on unmerged data, initialize the state properly and
	// kick off conflict resolution.
	if isFirstHead && md.MergedStatus() == Unmerged {
		fbo.setBranchIDLocked(lState, md.BID())
		// Use uninitialized for the merged branch; the unmerged
		// revision is enough to trigger conflict resolution.
		fbo.cr.Resolve(md.Revision(), MetadataRevisionUninitialized)
	} else if md.MergedStatus() == Merged {
		// If we are already merged through this write, the revision would be the
		// latestMergedRevision on server.
		fbo.setLatestMergedRevisionLocked(ctx, lState, md.Revision(), false)
	}

	// Make sure that any unembedded block changes have been swapped
	// back in.
	if md.data.Changes.Info.BlockPointer != zeroPtr &&
		len(md.data.Changes.Ops) == 0 {
		return errors.New("Must swap in block changes before setting head")
	}

	fbo.head = md
	fbo.status.setRootMetadata(md)
	if isFirstHead {
		// Start registering for updates right away, using this MD
		// as a starting point. For now only the master branch can
		// get updates
		if fbo.branch() == MasterBranch {
			fbo.updateDoneChan = make(chan struct{})
			go fbo.registerAndWaitForUpdates()
		}
	}
	if !wasReadable && md.IsReadable() {
		// Let any listeners know that this folder is now readable,
		// which may indicate that a rekey successfully took place.
		fbo.config.Reporter().Notify(ctx, mdReadSuccessNotification(
			md.GetTlfHandle().GetCanonicalName(), md.TlfID().IsPublic()))
	}
	return nil
}

// setInitialHeadUntrustedLocked is for when the given RootMetadata
// was fetched not due to a user action, i.e. via a Rekey
// notification, and we don't have a TLF name to check against.
func (fbo *folderBranchOps) setInitialHeadUntrustedLocked(ctx context.Context,
	lState *lockState, md ImmutableRootMetadata) error {
	fbo.mdWriterLock.AssertLocked(lState)
	fbo.headLock.AssertLocked(lState)
	if fbo.head != (ImmutableRootMetadata{}) {
		return errors.New("Unexpected non-nil head in setInitialHeadUntrustedLocked")
	}
	return fbo.setHeadLocked(ctx, lState, md)
}

// setNewInitialHeadLocked is for when we're creating a brand-new TLF.
func (fbo *folderBranchOps) setNewInitialHeadLocked(ctx context.Context,
	lState *lockState, md ImmutableRootMetadata) error {
	fbo.mdWriterLock.AssertLocked(lState)
	fbo.headLock.AssertLocked(lState)
	if fbo.head != (ImmutableRootMetadata{}) {
		return errors.New("Unexpected non-nil head in setNewInitialHeadLocked")
	}
	if md.Revision() != MetadataRevisionInitial {
		return fmt.Errorf("setNewInitialHeadLocked unexpectedly called with revision %d", md.Revision())
	}
	return fbo.setHeadLocked(ctx, lState, md)
}

// setInitialHeadUntrustedLocked is for when the given RootMetadata
// was fetched due to a user action, and will be checked against the
// TLF name.
func (fbo *folderBranchOps) setInitialHeadTrustedLocked(ctx context.Context,
	lState *lockState, md ImmutableRootMetadata) error {
	fbo.mdWriterLock.AssertLocked(lState)
	fbo.headLock.AssertLocked(lState)
	if fbo.head != (ImmutableRootMetadata{}) {
		return errors.New("Unexpected non-nil head in setInitialHeadUntrustedLocked")
	}
	return fbo.setHeadLocked(ctx, lState, md)
}

// setHeadSuccessorLocked is for when we're applying updates from the
// server or when we're applying new updates we created ourselves.
func (fbo *folderBranchOps) setHeadSuccessorLocked(ctx context.Context,
	lState *lockState, md ImmutableRootMetadata, rebased bool) error {
	fbo.mdWriterLock.AssertLocked(lState)
	fbo.headLock.AssertLocked(lState)
	if fbo.head == (ImmutableRootMetadata{}) {
		// This can happen in tests via SyncFromServerForTesting().
		return fbo.setInitialHeadTrustedLocked(ctx, lState, md)
	}

	if !rebased {
		err := fbo.head.CheckValidSuccessor(fbo.head.mdID, md.ReadOnly())
		if err != nil {
			return err
		}
	}

	oldHandle := fbo.head.GetTlfHandle()
	newHandle := md.GetTlfHandle()

	// Newer handles should be equal or more resolved over time.
	//
	// TODO: In some cases, they shouldn't, e.g. if we're on an
	// unmerged branch. Add checks for this.
	resolvesTo, partialResolvedOldHandle, err :=
		oldHandle.ResolvesTo(
			ctx, fbo.config.Codec(), fbo.config.KBPKI(),
			*newHandle)
	if err != nil {
		return err
	}

	oldName := oldHandle.GetCanonicalName()
	newName := newHandle.GetCanonicalName()

	if !resolvesTo {
		return IncompatibleHandleError{
			oldName,
			partialResolvedOldHandle.GetCanonicalName(),
			newName,
		}
	}

	err = fbo.setHeadLocked(ctx, lState, md)
	if err != nil {
		return err
	}

	if oldName != newName {
		fbo.log.CDebugf(ctx, "Handle changed (%s -> %s)",
			oldName, newName)

		// If the handle has changed, send out a notification.
		fbo.observers.tlfHandleChange(ctx, fbo.head.GetTlfHandle())
		// Also the folder should be re-identified given the
		// newly-resolved assertions.
		func() {
			fbo.identifyLock.Lock()
			defer fbo.identifyLock.Unlock()
			fbo.identifyDone = false
		}()
	}

	return nil
}

// setHeadPredecessorLocked is for when we're unstaging updates.
func (fbo *folderBranchOps) setHeadPredecessorLocked(ctx context.Context,
	lState *lockState, md ImmutableRootMetadata) error {
	fbo.mdWriterLock.AssertLocked(lState)
	fbo.headLock.AssertLocked(lState)
	if fbo.head == (ImmutableRootMetadata{}) {
		return errors.New("Unexpected nil head in setHeadPredecessorLocked")
	}
	if fbo.head.Revision() <= MetadataRevisionInitial {
		return fmt.Errorf("setHeadPredecessorLocked unexpectedly called with revision %d", fbo.head.Revision())
	}

	if fbo.head.MergedStatus() != Unmerged {
		return errors.New("Unexpected merged head in setHeadPredecessorLocked")
	}

	err := md.CheckValidSuccessor(md.mdID, fbo.head.ReadOnly())
	if err != nil {
		return err
	}

	oldHandle := fbo.head.GetTlfHandle()
	newHandle := md.GetTlfHandle()

	// The two handles must be the same, since no rekeying is done
	// while unmerged.

	eq, err := oldHandle.Equals(fbo.config.Codec(), *newHandle)
	if err != nil {
		return err
	}
	if !eq {
		return fmt.Errorf(
			"head handle %v unexpectedly not equal to new handle = %v",
			oldHandle, newHandle)
	}

	return fbo.setHeadLocked(ctx, lState, md)
}

// setHeadConflictResolvedLocked is for when we're setting the merged
// update with resolved conflicts.
func (fbo *folderBranchOps) setHeadConflictResolvedLocked(ctx context.Context,
	lState *lockState, md ImmutableRootMetadata) error {
	fbo.mdWriterLock.AssertLocked(lState)
	fbo.headLock.AssertLocked(lState)
	if fbo.head.MergedStatus() != Unmerged {
		return errors.New("Unexpected merged head in setHeadConflictResolvedLocked")
	}
	if md.MergedStatus() != Merged {
		return errors.New("Unexpected unmerged update in setHeadConflictResolvedLocked")
	}

	return fbo.setHeadLocked(ctx, lState, md)
}

func (fbo *folderBranchOps) identifyOnce(
	ctx context.Context, md ReadOnlyRootMetadata) error {
	fbo.identifyLock.Lock()
	defer fbo.identifyLock.Unlock()
	if fbo.identifyDone {
		return nil
	}

	h := md.GetTlfHandle()
	fbo.log.CDebugf(ctx, "Running identifies on %s", h.GetCanonicalPath())
	kbpki := fbo.config.KBPKI()
	err := identifyHandle(ctx, kbpki, kbpki, h)
	if err != nil {
		fbo.log.CDebugf(ctx, "Identify finished with error: %v", err)
		// For now, if the identify fails, let the
		// next function to hit this code path retry.
		return err
	}

	fbo.log.CDebugf(ctx, "Identify finished successfully")
	fbo.identifyDone = true
	fbo.identifyTime = fbo.config.Clock().Now()
	return nil
}

// if rtype == mdWrite || mdRekey, then mdWriterLock must be taken
func (fbo *folderBranchOps) getMDLocked(
	ctx context.Context, lState *lockState, rtype mdReqType) (
	md ImmutableRootMetadata, err error) {
	defer func() {
		if err != nil || rtype == mdReadNoIdentify || rtype == mdRekey {
			return
		}
		err = fbo.identifyOnce(ctx, md.ReadOnly())
	}()

	md = fbo.getHead(lState)
	if md != (ImmutableRootMetadata{}) {
		return md, nil
	}

	// Unless we're in mdWrite or mdRekey mode, we can't safely fetch
	// the new MD without causing races, so bail.
	if rtype != mdWrite && rtype != mdRekey {
		return ImmutableRootMetadata{}, MDWriteNeededInRequest{}
	}

	// We go down this code path either due to a rekey
	// notification for an unseen TLF, or in some tests.
	//
	// TODO: Make tests not take this code path, and keep track of
	// the fact that MDs coming from rekey notifications are
	// untrusted.

	fbo.mdWriterLock.AssertLocked(lState)

	// Not in cache, fetch from server and add to cache.  First, see
	// if this device has any unmerged commits -- take the latest one.
	mdops := fbo.config.MDOps()

	// get the head of the unmerged branch for this device (if any)
	md, err = mdops.GetUnmergedForTLF(ctx, fbo.id(), NullBranchID)
	if err != nil {
		return ImmutableRootMetadata{}, err
	}

	mergedMD, err := mdops.GetForTLF(ctx, fbo.id())
	if err != nil {
		return ImmutableRootMetadata{}, err
	}

	if mergedMD == (ImmutableRootMetadata{}) {
		return ImmutableRootMetadata{}, fmt.Errorf("Got nil RMD for %s", fbo.id())
	}

	if md == (ImmutableRootMetadata{}) {
		// There are no unmerged MDs for this device, so just use the current head.
		md = mergedMD
	} else {
		func() {
			fbo.headLock.Lock(lState)
			defer fbo.headLock.Unlock(lState)
			// We don't need to do this for merged head
			// because the setHeadLocked() already does
			// that anyway.
			fbo.setLatestMergedRevisionLocked(ctx, lState, mergedMD.Revision(), false)
		}()
	}

	if md.data.Dir.Type != Dir && (!md.IsInitialized() || md.IsReadable()) {
		return ImmutableRootMetadata{}, fmt.Errorf("Got undecryptable RMD for %s: initialized=%t, readable=%t", fbo.id(), md.IsInitialized(), md.IsReadable())
	}

	fbo.headLock.Lock(lState)
	defer fbo.headLock.Unlock(lState)
	err = fbo.setInitialHeadUntrustedLocked(ctx, lState, md)
	if err != nil {
		return ImmutableRootMetadata{}, err
	}

	return md, nil
}

func (fbo *folderBranchOps) getMDForReadHelper(
	ctx context.Context, lState *lockState, rtype mdReqType) (ImmutableRootMetadata, error) {
	md, err := fbo.getMDLocked(ctx, lState, rtype)
	if err != nil {
		return ImmutableRootMetadata{}, err
	}
	if !md.TlfID().IsPublic() {
		username, uid, err := fbo.config.KBPKI().GetCurrentUserInfo(ctx)
		if err != nil {
			return ImmutableRootMetadata{}, err
		}
		if !md.GetTlfHandle().IsReader(uid) {
			return ImmutableRootMetadata{}, NewReadAccessError(md.GetTlfHandle(), username)
		}
	}
	return md, nil
}

// getMDForFBM is a helper method for the folderBlockManager only.
func (fbo *folderBranchOps) getMDForFBM(ctx context.Context) (
	ImmutableRootMetadata, error) {
	lState := makeFBOLockState()
	return fbo.getMDForReadHelper(ctx, lState, mdReadNoIdentify)
}

func (fbo *folderBranchOps) getMDForReadNoIdentify(
	ctx context.Context, lState *lockState) (ImmutableRootMetadata, error) {
	return fbo.getMDForReadHelper(ctx, lState, mdReadNoIdentify)
}

func (fbo *folderBranchOps) getMDForReadNeedIdentify(
	ctx context.Context, lState *lockState) (ImmutableRootMetadata, error) {
	return fbo.getMDForReadHelper(ctx, lState, mdReadNeedIdentify)
}

// getMDForWriteLocked returns a new RootMetadata object with an
// incremented version number for modification. If the returned object
// is put to the MDServer (via MDOps), mdWriterLock must be held until
// then. (See comments for mdWriterLock above.)
func (fbo *folderBranchOps) getMDForWriteLocked(
	ctx context.Context, lState *lockState) (*RootMetadata, error) {
	fbo.mdWriterLock.AssertLocked(lState)

	md, err := fbo.getMDLocked(ctx, lState, mdWrite)
	if err != nil {
		return nil, err
	}

	username, uid, err := fbo.config.KBPKI().GetCurrentUserInfo(ctx)
	if err != nil {
		return nil, err
	}
	if !md.GetTlfHandle().IsWriter(uid) {
		return nil,
			NewWriteAccessError(md.GetTlfHandle(), username)
	}

	// Make a new successor of the current MD to hold the coming
	// writes.  The caller must pass this into
	// syncBlockAndCheckEmbedLocked or the changes will be lost.
	newMd, err := md.MakeSuccessor(fbo.config, md.mdID, true)
	if err != nil {
		return nil, err
	}

	return newMd, nil
}

func (fbo *folderBranchOps) getMDForRekeyWriteLocked(
	ctx context.Context, lState *lockState) (rmd *RootMetadata, wasRekeySet bool, err error) {
	fbo.mdWriterLock.AssertLocked(lState)

	md, err := fbo.getMDLocked(ctx, lState, mdRekey)
	if err != nil {
		return nil, false, err
	}

	username, uid, err := fbo.config.KBPKI().GetCurrentUserInfo(ctx)
	if err != nil {
		return nil, false, err
	}

	handle := md.GetTlfHandle()

	// must be a reader or writer (it checks both.)
	if !handle.IsReader(uid) {
		return nil, false,
			NewRekeyPermissionError(md.GetTlfHandle(), username)
	}

	newMd, err := md.MakeSuccessor(fbo.config, md.mdID, handle.IsWriter(uid))
	if err != nil {
		return nil, false, err
	}

	// readers shouldn't modify writer metadata
	if !handle.IsWriter(uid) && !newMd.IsWriterMetadataCopiedSet() {
		return nil, false,
			NewRekeyPermissionError(handle, username)
	}

	return newMd, md.IsRekeySet(), nil
}

func (fbo *folderBranchOps) nowUnixNano() int64 {
	return fbo.config.Clock().Now().UnixNano()
}

func (fbo *folderBranchOps) putBlockCheckQuota(
	ctx context.Context, tlfID TlfID, blockPtr BlockPointer,
	readyBlockData ReadyBlockData, tlfName CanonicalTlfName) error {
	err := fbo.config.BlockOps().Put(ctx, tlfID, blockPtr, readyBlockData)
	if qe, ok := err.(BServerErrorOverQuota); ok && !qe.Throttled {
		fbo.config.Reporter().ReportErr(ctx, tlfName, tlfID.IsPublic(),
			WriteMode, OverQuotaWarning{qe.Usage, qe.Limit})
		return nil
	}
	return err
}

func (fbo *folderBranchOps) maybeUnembedAndPutOneBlock(ctx context.Context,
	md *RootMetadata) error {
	if fbo.config.BlockSplitter().ShouldEmbedBlockChanges(&md.data.Changes) {
		return nil
	}

	_, uid, err := fbo.config.KBPKI().GetCurrentUserInfo(ctx)
	if err != nil {
		return err
	}

	bps := newBlockPutState(1)
	err = fbo.unembedBlockChanges(ctx, bps, md, &md.data.Changes, uid)
	if err != nil {
		return err
	}

	defer func() {
		if err != nil {
			fbo.fbm.cleanUpBlockState(md.ReadOnly(), bps, blockDeleteOnMDFail)
		}
	}()

	ptrsToDelete, err := fbo.doBlockPuts(
		ctx, md.TlfID(), md.GetTlfHandle().GetCanonicalName(), *bps)
	if err != nil {
		return err
	}
	if len(ptrsToDelete) > 0 {
		return fmt.Errorf("Unexpected pointers to delete after "+
			"unembedding block changes in gc op: %v", ptrsToDelete)
	}
	return nil
}

func (fbo *folderBranchOps) initMDLocked(
	ctx context.Context, lState *lockState, md *RootMetadata) error {
	fbo.mdWriterLock.AssertLocked(lState)

	// create a dblock since one doesn't exist yet
	username, uid, err := fbo.config.KBPKI().GetCurrentUserInfo(ctx)
	if err != nil {
		return err
	}

	handle := md.GetTlfHandle()

	// make sure we're a writer before rekeying or putting any blocks.
	if !handle.IsWriter(uid) {
		return NewWriteAccessError(handle, username)
	}

	newDblock := &DirBlock{
		Children: make(map[string]DirEntry),
	}

	var expectedKeyGen KeyGen
	var tlfCryptKey *TLFCryptKey
	if md.TlfID().IsPublic() {
		expectedKeyGen = PublicKeyGen
	} else {
		var rekeyDone bool
		// create a new set of keys for this metadata
		rekeyDone, tlfCryptKey, err = fbo.config.KeyManager().Rekey(ctx, md, false)
		if err != nil {
			return err
		}
		if !rekeyDone {
			return fmt.Errorf("Initial rekey unexpectedly not done for private TLF %v", md.TlfID())
		}
		expectedKeyGen = FirstValidKeyGen
	}
	keyGen := md.LatestKeyGeneration()
	if keyGen != expectedKeyGen {
		return InvalidKeyGenerationError{md.TlfID(), keyGen}
	}
	info, plainSize, readyBlockData, err :=
		fbo.blocks.ReadyBlock(ctx, md.ReadOnly(), newDblock, uid)
	if err != nil {
		return err
	}

	now := fbo.nowUnixNano()
	md.data.Dir = DirEntry{
		BlockInfo: info,
		EntryInfo: EntryInfo{
			Type:  Dir,
			Size:  uint64(plainSize),
			Mtime: now,
			Ctime: now,
		},
	}
	co := newCreateOpForRootDir()
	md.AddOp(co)
	md.AddRefBlock(md.data.Dir.BlockInfo)
	md.SetUnrefBytes(0)

	if err = fbo.putBlockCheckQuota(
		ctx, md.TlfID(), info.BlockPointer, readyBlockData,
		md.GetTlfHandle().GetCanonicalName()); err != nil {
		return err
	}
	if err = fbo.config.BlockCache().Put(
		info.BlockPointer, fbo.id(), newDblock, TransientEntry); err != nil {
		return err
	}

	if err := fbo.maybeUnembedAndPutOneBlock(ctx, md); err != nil {
		return err
	}

	// finally, write out the new metadata
	mdID, err := fbo.config.MDOps().Put(ctx, md)
	if err != nil {
		return err
	}

	fbo.headLock.Lock(lState)
	defer fbo.headLock.Unlock(lState)
	if fbo.head != (ImmutableRootMetadata{}) {
		return fmt.Errorf(
			"%v: Unexpected MD ID during new MD initialization: %v",
			md.TlfID(), fbo.head.mdID)
	}
	fbo.setNewInitialHeadLocked(ctx, lState,
		MakeImmutableRootMetadata(md, mdID, fbo.config.Clock().Now()))
	if err != nil {
		return err
	}

	// cache any new TLF crypt key
	if tlfCryptKey != nil {
		err = fbo.config.KeyCache().PutTLFCryptKey(md.TlfID(), keyGen, *tlfCryptKey)
		if err != nil {
			return err
		}
	}

	return nil
}

func (fbo *folderBranchOps) GetTLFCryptKeys(ctx context.Context,
	h *TlfHandle) (keys []TLFCryptKey, id TlfID, err error) {
	return nil, TlfID{}, errors.New("GetTLFCryptKeys is not supported by folderBranchOps")
}

func (fbo *folderBranchOps) GetOrCreateRootNode(
	ctx context.Context, h *TlfHandle, branch BranchName) (
	node Node, ei EntryInfo, err error) {
	return nil, EntryInfo{}, errors.New("GetOrCreateRootNode is not supported by folderBranchOps")
}

func (fbo *folderBranchOps) GetRootNode(
	ctx context.Context, h *TlfHandle, branch BranchName) (
	node Node, ei EntryInfo, err error) {
	return nil, EntryInfo{}, errors.New("GetRootNode is not supported by folderBranchOps")
}

func (fbo *folderBranchOps) checkNode(node Node) error {
	fb := node.GetFolderBranch()
	if fb != fbo.folderBranch {
		return WrongOpsError{fbo.folderBranch, fb}
	}
	return nil
}

// SetInitialHeadFromServer sets the head to the given
// ImmutableRootMetadata, which must be retrieved from the MD server.
func (fbo *folderBranchOps) SetInitialHeadFromServer(
	ctx context.Context, md ImmutableRootMetadata) (err error) {
	fbo.log.CDebugf(ctx, "SetInitialHeadFromServer, revision=%d (%s)",
		md.Revision(), md.MergedStatus())
	defer func() {
		fbo.deferLog.CDebugf(ctx, "Done: %v", err)
	}()

	if md.data.Dir.Type != Dir {
		// Not initialized.
		return fmt.Errorf("MD with revision=%d not initialized", md.Revision())
	}

	return runUnlessCanceled(ctx, func() error {
		fb := FolderBranch{md.TlfID(), MasterBranch}
		if fb != fbo.folderBranch {
			return WrongOpsError{fbo.folderBranch, fb}
		}

		// Always identify first when trying to initialize the folder,
		// even if we turn out not to be a writer.  (We can't rely on
		// the identifyOnce call in getMDLocked, because that isn't
		// called from the initialization code path when the local
		// user is not a valid writer.)  Also, we want to make sure we
		// fail before we set the head, otherwise future calls will
		// succeed incorrectly.
		err = fbo.identifyOnce(ctx, md.ReadOnly())
		if err != nil {
			return err
		}

		lState := makeFBOLockState()

		fbo.mdWriterLock.Lock(lState)
		defer fbo.mdWriterLock.Unlock(lState)

		if md.MergedStatus() == Unmerged {
			mdops := fbo.config.MDOps()
			mergedMD, err := mdops.GetForTLF(ctx, fbo.id())
			if err != nil {
				return err
			}

			func() {
				fbo.headLock.Lock(lState)
				defer fbo.headLock.Unlock(lState)
				fbo.setLatestMergedRevisionLocked(ctx, lState,
					mergedMD.Revision(), false)
			}()
		}

		fbo.headLock.Lock(lState)
		defer fbo.headLock.Unlock(lState)
		// Only update the head the first time; later it will be
		// updated either directly via writes or through the
		// background update processor.
		if fbo.head == (ImmutableRootMetadata{}) {
			err = fbo.setInitialHeadTrustedLocked(ctx, lState, md)
			if err != nil {
				return err
			}
		}
		return nil
	})
}

// SetInitialHeadToNew creates a brand-new ImmutableRootMetadata
// object and sets the head to that.
func (fbo *folderBranchOps) SetInitialHeadToNew(
	ctx context.Context, id TlfID, handle *TlfHandle) (err error) {
	fbo.log.CDebugf(ctx, "SetInitialHeadToNew")
	defer func() {
		fbo.deferLog.CDebugf(ctx, "Done: %v", err)
	}()

	bh, err := handle.ToBareHandle()
	if err != nil {
		return err
	}

	rmd := NewRootMetadata()
	rmd.Update(id, bh)
	if err != nil {
		return err
	}
	// Need to keep the TLF handle around long enough to
	// rekey the metadata for the first time.
	rmd.tlfHandle = handle

	return runUnlessCanceled(ctx, func() error {
		fb := FolderBranch{rmd.TlfID(), MasterBranch}
		if fb != fbo.folderBranch {
			return WrongOpsError{fbo.folderBranch, fb}
		}

		// Always identify first when trying to initialize the folder,
		// even if we turn out not to be a writer.  (We can't rely on
		// the identifyOnce call in getMDLocked, because that isn't
		// called from the initialization code path when the local
		// user is not a valid writer.)  Also, we want to make sure we
		// fail before we set the head, otherwise future calls will
		// succeed incorrectly.
		err = fbo.identifyOnce(ctx, rmd.ReadOnly())
		if err != nil {
			return err
		}

		lState := makeFBOLockState()

		fbo.mdWriterLock.Lock(lState)
		defer fbo.mdWriterLock.Unlock(lState)
		return fbo.initMDLocked(ctx, lState, rmd)
	})
}

// execMDReadNoIdentifyThenMDWrite first tries to execute the
// passed-in method in mdReadNoIdentify mode.  If it fails with an
// MDWriteNeededInRequest error, it re-executes the method as in
// mdWrite mode.  The passed-in method must note whether or not this
// is an mdWrite call.
//
// This must only be used by getRootNode().
func (fbo *folderBranchOps) execMDReadNoIdentifyThenMDWrite(
	lState *lockState, f func(*lockState, mdReqType) error) error {
	err := f(lState, mdReadNoIdentify)

	// Redo as an MD write request if needed
	if _, ok := err.(MDWriteNeededInRequest); ok {
		fbo.mdWriterLock.Lock(lState)
		defer fbo.mdWriterLock.Unlock(lState)
		err = f(lState, mdWrite)
	}
	return err
}

func (fbo *folderBranchOps) getRootNode(ctx context.Context) (
	node Node, ei EntryInfo, handle *TlfHandle, err error) {
	fbo.log.CDebugf(ctx, "getRootNode")
	defer func() {
		if err != nil {
			fbo.deferLog.CDebugf(ctx, "Error: %v", err)
		} else {
			// node may still be nil if we're unwinding
			// from a panic.
			fbo.deferLog.CDebugf(ctx, "Done: %v", node)
		}
	}()

	lState := makeFBOLockState()

	var md ImmutableRootMetadata
	err = fbo.execMDReadNoIdentifyThenMDWrite(lState,
		func(lState *lockState, rtype mdReqType) error {
			md, err = fbo.getMDLocked(ctx, lState, rtype)
			return err
		})
	if err != nil {
		return nil, EntryInfo{}, nil, err
	}

	// we may be an unkeyed client
	if err := isReadableOrError(ctx, fbo.config, md.ReadOnly()); err != nil {
		return nil, EntryInfo{}, nil, err
	}

	handle = md.GetTlfHandle()
	node, err = fbo.nodeCache.GetOrCreate(md.data.Dir.BlockPointer,
		string(handle.GetCanonicalName()), nil)
	if err != nil {
		return nil, EntryInfo{}, nil, err
	}

	return node, md.Data().Dir.EntryInfo, handle, nil
}

type makeNewBlock func() Block

// pathFromNodeHelper() shouldn't be called except by the helper
// functions below.
func (fbo *folderBranchOps) pathFromNodeHelper(n Node) (path, error) {
	p := fbo.nodeCache.PathFromNode(n)
	if !p.isValid() {
		return path{}, InvalidPathError{p}
	}
	return p, nil
}

// Helper functions to clarify uses of pathFromNodeHelper() (see
// nodeCache comments).

func (fbo *folderBranchOps) pathFromNodeForRead(n Node) (path, error) {
	return fbo.pathFromNodeHelper(n)
}

func (fbo *folderBranchOps) pathFromNodeForMDWriteLocked(
	lState *lockState, n Node) (path, error) {
	fbo.mdWriterLock.AssertLocked(lState)
	return fbo.pathFromNodeHelper(n)
}

func (fbo *folderBranchOps) GetDirChildren(ctx context.Context, dir Node) (
	children map[string]EntryInfo, err error) {
	fbo.log.CDebugf(ctx, "GetDirChildren %p", dir.GetID())
	defer func() { fbo.deferLog.CDebugf(ctx, "Done GetDirChildren: %v", err) }()

	err = fbo.checkNode(dir)
	if err != nil {
		return nil, err
	}

	err = runUnlessCanceled(ctx, func() error {
		var err error
		lState := makeFBOLockState()

		md, err := fbo.getMDForReadNeedIdentify(ctx, lState)
		if err != nil {
			return err
		}

		dirPath, err := fbo.pathFromNodeForRead(dir)
		if err != nil {
			return err
		}

		children, err = fbo.blocks.GetDirtyDirChildren(
			ctx, lState, md.ReadOnly(), dirPath)
		if err != nil {
			return err
		}
		return nil
	})
	if err != nil {
		return nil, err
	}
	return children, nil
}

func (fbo *folderBranchOps) Lookup(ctx context.Context, dir Node, name string) (
	node Node, ei EntryInfo, err error) {
	fbo.log.CDebugf(ctx, "Lookup %p %s", dir.GetID(), name)
	defer func() { fbo.deferLog.CDebugf(ctx, "Done: %v", err) }()

	err = fbo.checkNode(dir)
	if err != nil {
		return nil, EntryInfo{}, err
	}

	var de DirEntry
	err = runUnlessCanceled(ctx, func() error {
		lState := makeFBOLockState()

		md, err := fbo.getMDForReadNeedIdentify(ctx, lState)
		if err != nil {
			return err
		}

		dirPath, err := fbo.pathFromNodeForRead(dir)
		if err != nil {
			return err
		}

		childPath := dirPath.ChildPathNoPtr(name)

		de, err = fbo.blocks.GetDirtyEntry(
			ctx, lState, md.ReadOnly(), childPath)
		if err != nil {
			return err
		}

		if de.Type == Sym {
			node = nil
		} else {
			err = fbo.checkDataVersion(childPath, de.BlockPointer)
			if err != nil {
				return err
			}

			node, err = fbo.nodeCache.GetOrCreate(de.BlockPointer, name, dir)
			if err != nil {
				return err
			}
		}
		return nil
	})
	if err != nil {
		return nil, EntryInfo{}, err
	}
	return node, de.EntryInfo, nil
}

// statEntry is like Stat, but it returns a DirEntry. This is used by
// tests.
func (fbo *folderBranchOps) statEntry(ctx context.Context, node Node) (
	de DirEntry, err error) {
	err = fbo.checkNode(node)
	if err != nil {
		return DirEntry{}, err
	}

	lState := makeFBOLockState()

	nodePath, err := fbo.pathFromNodeForRead(node)
	if err != nil {
		return DirEntry{}, err
	}

	var md ImmutableRootMetadata
	if nodePath.hasValidParent() {
		md, err = fbo.getMDForReadNeedIdentify(ctx, lState)
	} else {
		// If nodePath has no valid parent, it's just the TLF
		// root, so we don't need an identify in this case.
		md, err = fbo.getMDForReadNoIdentify(ctx, lState)
	}
	if err != nil {
		return DirEntry{}, err
	}

	if nodePath.hasValidParent() {
		de, err = fbo.blocks.GetDirtyEntry(
			ctx, lState, md.ReadOnly(), nodePath)
		if err != nil {
			return DirEntry{}, err
		}

	} else {
		// nodePath is just the root.
		de = md.data.Dir
	}

	return de, nil
}

var zeroPtr BlockPointer

type blockState struct {
	blockPtr       BlockPointer
	block          Block
	readyBlockData ReadyBlockData
	syncedCb       func() error
}

func (fbo *folderBranchOps) Stat(ctx context.Context, node Node) (
	ei EntryInfo, err error) {
	fbo.log.CDebugf(ctx, "Stat %p", node.GetID())
	defer func() { fbo.deferLog.CDebugf(ctx, "Done: %v", err) }()

	var de DirEntry
	err = runUnlessCanceled(ctx, func() error {
		de, err = fbo.statEntry(ctx, node)
		return err
	})
	if err != nil {
		return EntryInfo{}, err
	}
	return de.EntryInfo, nil
}

// blockPutState is an internal structure to track data when putting blocks
type blockPutState struct {
	blockStates []blockState
}

func newBlockPutState(length int) *blockPutState {
	bps := &blockPutState{}
	bps.blockStates = make([]blockState, 0, length)
	return bps
}

// addNewBlock tracks a new block that will be put.  If syncedCb is
// non-nil, it will be called whenever the put for that block is
// complete (whether or not the put resulted in an error).  Currently
// it will not be called if the block is never put (due to an earlier
// error).
func (bps *blockPutState) addNewBlock(blockPtr BlockPointer, block Block,
	readyBlockData ReadyBlockData, syncedCb func() error) {
	bps.blockStates = append(bps.blockStates,
		blockState{blockPtr, block, readyBlockData, syncedCb})
}

func (bps *blockPutState) mergeOtherBps(other *blockPutState) {
	bps.blockStates = append(bps.blockStates, other.blockStates...)
}

func (bps *blockPutState) DeepCopy() *blockPutState {
	newBps := &blockPutState{}
	newBps.blockStates = make([]blockState, len(bps.blockStates))
	copy(newBps.blockStates, bps.blockStates)
	return newBps
}

func (fbo *folderBranchOps) readyBlockMultiple(ctx context.Context,
	kmd KeyMetadata, currBlock Block, uid keybase1.UID,
	bps *blockPutState) (info BlockInfo, plainSize int, err error) {
	info, plainSize, readyBlockData, err :=
		fbo.blocks.ReadyBlock(ctx, kmd, currBlock, uid)
	if err != nil {
		return
	}

	bps.addNewBlock(info.BlockPointer, currBlock, readyBlockData, nil)
	return
}

func (fbo *folderBranchOps) unembedBlockChanges(
	ctx context.Context, bps *blockPutState, md *RootMetadata,
	changes *BlockChanges, uid keybase1.UID) (err error) {
	buf, err := fbo.config.Codec().Encode(changes)
	if err != nil {
		return
	}
	block := NewFileBlock().(*FileBlock)
	block.Contents = buf
	info, _, err := fbo.readyBlockMultiple(
		ctx, md.ReadOnly(), block, uid, bps)
	if err != nil {
		return
	}
	md.data.cachedChanges = *changes
	changes.Info = info
	changes.Ops = nil
	md.AddRefBytes(uint64(info.EncodedSize))
	md.AddDiskUsage(uint64(info.EncodedSize))
	return
}

type localBcache map[BlockPointer]*DirBlock

// syncBlock updates, and readies, the blocks along the path for the
// given write, up to the root of the tree or stopAt (if specified).
// When it updates the root of the tree, it also modifies the given
// head object with a new revision number and root block ID.  It first
// checks the provided lbc for blocks that may have been modified by
// previous syncBlock calls or the FS calls themselves.  It returns
// the updated path to the changed directory, the new or updated
// directory entry created as part of the call, and a summary of all
// the blocks that now must be put to the block server.
//
// This function is safe to use unlocked, but may modify MD to have
// the same revision number as another one. All functions in this file
// must call syncBlockLocked instead, which holds mdWriterLock and
// thus serializes the revision numbers. Conflict resolution may call
// syncBlockForConflictResolution, which doesn't hold the lock, since
// it already handles conflicts correctly.
//
// entryType must not be Sym.
//
// TODO: deal with multiple nodes for indirect blocks
func (fbo *folderBranchOps) syncBlock(
	ctx context.Context, lState *lockState, uid keybase1.UID,
	md *RootMetadata, newBlock Block, dir path, name string,
	entryType EntryType, mtime bool, ctime bool, stopAt BlockPointer,
	lbc localBcache) (path, DirEntry, *blockPutState, error) {
	// now ready each dblock and write the DirEntry for the next one
	// in the path
	currBlock := newBlock
	currName := name
	newPath := path{
		FolderBranch: dir.FolderBranch,
		path:         make([]pathNode, 0, len(dir.path)),
	}
	bps := newBlockPutState(len(dir.path))
	refPath := dir.ChildPathNoPtr(name)
	var newDe DirEntry
	doSetTime := true
	now := fbo.nowUnixNano()
	for len(newPath.path) < len(dir.path)+1 {
		info, plainSize, err := fbo.readyBlockMultiple(
			ctx, md.ReadOnly(), currBlock, uid, bps)
		if err != nil {
			return path{}, DirEntry{}, nil, err
		}

		// prepend to path and setup next one
		newPath.path = append([]pathNode{{info.BlockPointer, currName}},
			newPath.path...)

		// get the parent block
		prevIdx := len(dir.path) - len(newPath.path)
		var prevDblock *DirBlock
		var de DirEntry
		var nextName string
		nextDoSetTime := false
		if prevIdx < 0 {
			// root dir, update the MD instead
			de = md.data.Dir
		} else {
			prevDir := path{
				FolderBranch: dir.FolderBranch,
				path:         dir.path[:prevIdx+1],
			}

			// First, check the localBcache, which could contain
			// blocks that were modified across multiple calls to
			// syncBlock.
			var ok bool
			prevDblock, ok = lbc[prevDir.tailPointer()]
			if !ok {
				// If the block isn't in the local bcache, we
				// have to fetch it, possibly from the
				// network. Directory blocks are only ever
				// modified while holding mdWriterLock, so it's
				// safe to fetch them one at a time.
				prevDblock, err = fbo.blocks.GetDir(
					ctx, lState, md.ReadOnly(),
					prevDir, blockWrite)
				if err != nil {
					return path{}, DirEntry{}, nil, err
				}
			}

			// modify the direntry for currName; make one
			// if it doesn't exist (which should only
			// happen the first time around).
			//
			// TODO: Pull the creation out of here and
			// into createEntryLocked().
			if de, ok = prevDblock.Children[currName]; !ok {
				// If this isn't the first time
				// around, we have an error.
				if len(newPath.path) > 1 {
					return path{}, DirEntry{}, nil, NoSuchNameError{currName}
				}

				// If this is a file, the size should be 0. (TODO:
				// Ensure this.) If this is a directory, the size will
				// be filled in below.  The times will be filled in
				// below as well, since we should only be creating a
				// new directory entry when doSetTime is true.
				de = DirEntry{
					EntryInfo: EntryInfo{
						Type: entryType,
						Size: 0,
					},
				}
				// If we're creating a new directory entry, the
				// parent's times must be set as well.
				nextDoSetTime = true
			}

			currBlock = prevDblock
			nextName = prevDir.tailName()
		}

		if de.Type == Dir {
			// TODO: When we use indirect dir blocks,
			// we'll have to calculate the size some other
			// way.
			de.Size = uint64(plainSize)
		}

		if prevIdx < 0 {
			md.AddUpdate(md.data.Dir.BlockInfo, info)
		} else if prevDe, ok := prevDblock.Children[currName]; ok {
			md.AddUpdate(prevDe.BlockInfo, info)
		} else {
			// this is a new block
			md.AddRefBlock(info)
		}

		if len(refPath.path) > 1 {
			refPath = *refPath.parentPath()
		}
		de.BlockInfo = info

		if doSetTime {
			if mtime {
				de.Mtime = now
			}
			if ctime {
				de.Ctime = now
			}
		}
		if !newDe.IsInitialized() {
			newDe = de
		}

		if prevIdx < 0 {
			md.data.Dir = de
		} else {
			prevDblock.Children[currName] = de
		}
		currName = nextName

		// Stop before we get to the common ancestor; it will be taken care of
		// on the next sync call
		if prevIdx >= 0 && dir.path[prevIdx].BlockPointer == stopAt {
			// Put this back into the cache as dirty -- the next
			// syncBlock call will ready it.
			dblock, ok := currBlock.(*DirBlock)
			if !ok {
				return path{}, DirEntry{}, nil, BadDataError{stopAt.ID}
			}
			lbc[stopAt] = dblock
			break
		}
		doSetTime = nextDoSetTime
	}

	return newPath, newDe, bps, nil
}

// syncBlockLock calls syncBlock under mdWriterLock.
func (fbo *folderBranchOps) syncBlockLocked(
	ctx context.Context, lState *lockState, uid keybase1.UID,
	md *RootMetadata, newBlock Block, dir path, name string,
	entryType EntryType, mtime bool, ctime bool, stopAt BlockPointer,
	lbc localBcache) (path, DirEntry, *blockPutState, error) {
	fbo.mdWriterLock.AssertLocked(lState)
	return fbo.syncBlock(ctx, lState, uid, md, newBlock, dir, name,
		entryType, mtime, ctime, stopAt, lbc)
}

// syncBlockForConflictResolution calls syncBlock unlocked, since
// conflict resolution can handle MD revision number conflicts
// correctly.
func (fbo *folderBranchOps) syncBlockForConflictResolution(
	ctx context.Context, lState *lockState, uid keybase1.UID,
	md *RootMetadata, newBlock Block, dir path, name string,
	entryType EntryType, mtime bool, ctime bool, stopAt BlockPointer,
	lbc localBcache) (path, DirEntry, *blockPutState, error) {
	return fbo.syncBlock(
		ctx, lState, uid, md, newBlock, dir,
		name, entryType, mtime, ctime, stopAt, lbc)
}

// entryType must not be Sym.
func (fbo *folderBranchOps) syncBlockAndCheckEmbedLocked(ctx context.Context,
	lState *lockState, md *RootMetadata, newBlock Block, dir path,
	name string, entryType EntryType, mtime bool, ctime bool,
	stopAt BlockPointer, lbc localBcache) (
	path, DirEntry, *blockPutState, error) {
	fbo.mdWriterLock.AssertLocked(lState)

	_, uid, err := fbo.config.KBPKI().GetCurrentUserInfo(ctx)
	if err != nil {
		return path{}, DirEntry{}, nil, err
	}

	newPath, newDe, bps, err := fbo.syncBlockLocked(
		ctx, lState, uid, md, newBlock, dir, name, entryType, mtime,
		ctime, stopAt, lbc)
	if err != nil {
		return path{}, DirEntry{}, nil, err
	}

	// Do the block changes need their own blocks?  Unembed only if
	// this is the final call to this function with this MD.
	if stopAt == zeroPtr {
		bsplit := fbo.config.BlockSplitter()
		if !bsplit.ShouldEmbedBlockChanges(&md.data.Changes) {
			err = fbo.unembedBlockChanges(ctx, bps, md, &md.data.Changes,
				uid)
			if err != nil {
				return path{}, DirEntry{}, nil, err
			}
		}
	}

	return newPath, newDe, bps, nil
}

func isRecoverableBlockError(err error) bool {
	_, isArchiveError := err.(BServerErrorBlockArchived)
	_, isDeleteError := err.(BServerErrorBlockDeleted)
	_, isRefError := err.(BServerErrorBlockNonExistent)
	_, isMaxExceededError := err.(BServerErrorMaxRefExceeded)
	return isArchiveError || isDeleteError || isRefError || isMaxExceededError
}

// Returns whether the given error is one that shouldn't block the
// removal of a file or directory.
//
// TODO: Consider other errors recoverable, e.g. ones that arise from
// present but corrupted blocks?
func isRecoverableBlockErrorForRemoval(err error) bool {
	return isRecoverableBlockError(err)
}

func isRetriableError(err error, retries int) bool {
	_, isExclOnUnmergedError := err.(ExclOnUnmergedError)
	_, isUnmergedSelfConflictError := err.(UnmergedSelfConflictError)
	recoverable := isExclOnUnmergedError || isUnmergedSelfConflictError ||
		isRecoverableBlockError(err)
	return recoverable && retries < maxRetriesOnRecoverableErrors
}

func (fbo *folderBranchOps) doOneBlockPut(ctx context.Context,
	tlfID TlfID, tlfName CanonicalTlfName, blockState blockState,
	errChan chan error, blocksToRemoveChan chan *FileBlock) {
	err := fbo.putBlockCheckQuota(
		ctx, tlfID, blockState.blockPtr, blockState.readyBlockData,
		tlfName)
	if err == nil && blockState.syncedCb != nil {
		err = blockState.syncedCb()
	}
	if err != nil {
		if isRecoverableBlockError(err) {
			fblock, ok := blockState.block.(*FileBlock)
			if ok && !fblock.IsInd {
				blocksToRemoveChan <- fblock
			}
		}

		// one error causes everything else to cancel
		select {
		case errChan <- err:
		default:
			return
		}
	}
}

// doBlockPuts writes all the pending block puts to the cache and
// server. If the err returned by this function satisfies
// isRecoverableBlockError(err), the caller should retry its entire
// operation, starting from when the MD successor was created.
//
// Returns a slice of block pointers that resulted in recoverable
// errors and should be removed by the caller from any saved state.
func (fbo *folderBranchOps) doBlockPuts(ctx context.Context,
	tlfID TlfID, tlfName CanonicalTlfName, bps blockPutState) (
	[]BlockPointer, error) {
	errChan := make(chan error, 1)
	ctx, cancel := context.WithCancel(ctx)
	defer cancel()
	blocks := make(chan blockState, len(bps.blockStates))
	var wg sync.WaitGroup

	numWorkers := len(bps.blockStates)
	if numWorkers > maxParallelBlockPuts {
		numWorkers = maxParallelBlockPuts
	}
	wg.Add(numWorkers)
	// A channel to list any blocks that have been archived or
	// deleted.  Any of these will result in an error, so the maximum
	// we'll get is the same as the number of workers.
	blocksToRemoveChan := make(chan *FileBlock, numWorkers)

	worker := func() {
		defer wg.Done()
		for blockState := range blocks {
			fbo.doOneBlockPut(ctx, tlfID, tlfName,
				blockState, errChan, blocksToRemoveChan)
			select {
			// return early if the context has been canceled
			case <-ctx.Done():
				return
			default:
			}
		}
	}
	for i := 0; i < numWorkers; i++ {
		go worker()
	}

	for _, blockState := range bps.blockStates {
		blocks <- blockState
	}
	close(blocks)

	go func() {
		wg.Wait()
		close(errChan)
		close(blocksToRemoveChan)
	}()
	err := <-errChan
	var blocksToRemove []BlockPointer
	if isRecoverableBlockError(err) {
		bcache := fbo.config.BlockCache()
		// Wait for all the outstanding puts to finish, to amortize
		// the work of re-doing the put.
		for fblock := range blocksToRemoveChan {
			for i, bs := range bps.blockStates {
				if bs.block == fblock {
					// Let the caller know which blocks shouldn't be
					// retried.
					blocksToRemove = append(blocksToRemove,
						bps.blockStates[i].blockPtr)
				}
			}

			// Remove each problematic block from the cache so the
			// redo can just make a new block instead.
			if err := bcache.DeleteKnownPtr(fbo.id(), fblock); err != nil {
				fbo.log.CWarningf(ctx, "Couldn't delete ptr for a block: %v",
					err)
			}
		}
	}
	return blocksToRemove, err
}

func (fbo *folderBranchOps) finalizeBlocks(bps *blockPutState) error {
	bcache := fbo.config.BlockCache()
	for _, blockState := range bps.blockStates {
		newPtr := blockState.blockPtr
		// only cache this block if we made a brand new block, not if
		// we just incref'd some other block.
		if !newPtr.IsFirstRef() {
			continue
		}
		if err := bcache.Put(newPtr, fbo.id(), blockState.block,
			TransientEntry); err != nil {
			return err
		}
	}
	return nil
}

// Returns true if the passed error indicates a revision conflict.
func isRevisionConflict(err error) bool {
	if err == nil {
		return false
	}
	_, isConflictRevision := err.(MDServerErrorConflictRevision)
	_, isConflictPrevRoot := err.(MDServerErrorConflictPrevRoot)
	_, isConflictDiskUsage := err.(MDServerErrorConflictDiskUsage)
	_, isConditionFailed := err.(MDServerErrorConditionFailed)
	_, isConflictFolderMapping := err.(MDServerErrorConflictFolderMapping)
	_, isJournal := err.(MDJournalConflictError)
	return isConflictRevision || isConflictPrevRoot ||
		isConflictDiskUsage || isConditionFailed ||
		isConflictFolderMapping || isJournal
}

func (fbo *folderBranchOps) finalizeMDWriteLocked(ctx context.Context,
	lState *lockState, md *RootMetadata, bps *blockPutState, excl Excl) (err error) {
	fbo.mdWriterLock.AssertLocked(lState)

	// finally, write out the new metadata
	mdops := fbo.config.MDOps()

	doUnmergedPut := true
	mergedRev := MetadataRevisionUninitialized

	oldPrevRoot := md.PrevRoot()

	var mdID MdID

	// This puts on a delay on any cancellations arriving to ctx. It is intended
	// to work sort of like a critical section, except that there isn't an
	// explicit call to exit the critical section. The cancellation, if any, is
	// triggered after a timeout (i.e.
	// fbo.config.DelayedCancellationGracePeriod()).
	//
	// The purpose of trying to avoid cancellation once we start MD write is to
	// avoid having an unpredictable perceived MD state. That is, when
	// runUnlessCanceled returns Canceled on cancellation, application receives
	// an EINTR, and would assume the operation didn't succeed. But the MD write
	// continues, and there's a chance the write will succeed, meaning the
	// operation succeeds. This contradicts with the application's perception
	// through error code and can lead to horrible situations. An easily caught
	// situation is when application calls Create with O_EXCL set, gets an EINTR
	// while MD write succeeds, retries and gets an EEXIST error. If users hit
	// Ctrl-C, this might not be a big deal. However, it also happens for other
	// interrupts.  For applications that use signals to communicate, e.g.
	// SIGALRM and SIGUSR1, this can happen pretty often, which renders broken.
	if err = EnableDelayedCancellationWithGracePeriod(
		ctx, fbo.config.DelayedCancellationGracePeriod()); err != nil {
		return err
	}
	// we don't explicitly clean up (by using a defer) CancellationDelayer here
	// because sometimes fuse makes another call using the same ctx.  For example, in
	// fuse's Create call handler, a dir.Create is followed by an Attr call. If
	// we do a deferred cleanup here, if an interrupt has been received, it can
	// cause ctx to be canceled before Attr call finishes, which causes FUSE to
	// return EINTR for the Create request. But at this point, the request may
	// have already succeeded. Returning EINTR makes application thinks the file
	// is not created successfully.

	if fbo.isMasterBranchLocked(lState) {
		// only do a normal Put if we're not already staged.
		mdID, err = mdops.Put(ctx, md)
		if doUnmergedPut = isRevisionConflict(err); doUnmergedPut {
			fbo.log.CDebugf(ctx, "Conflict: %v", err)
			mergedRev = md.Revision()

			if excl == WithExcl {
				// If this was caused by an exclusive create, we shouldn't do an
				// UnmergedPut, but rather try to get newest update from server, and
				// retry afterwards.
				err = fbo.getAndApplyMDUpdates(ctx, lState, fbo.applyMDUpdatesLocked)
				if err != nil {
					return err
				}
				return ExclOnUnmergedError{}
			}
		} else if err != nil {
			return err
		}
	} else if excl == WithExcl {
		return ExclOnUnmergedError{}
	}

	if doUnmergedPut {
		// We're out of date, and this is not an exclusive write, so put it as an
		// unmerged MD.
		mdID, err = mdops.PutUnmerged(ctx, md)
		if isRevisionConflict(err) {
			// Self-conflicts are retried in `doMDWriteWithRetry`.
			err = UnmergedSelfConflictError{err}
		}
		if err != nil {
			return err
		}
		bid := md.BID()
		fbo.setBranchIDLocked(lState, bid)
		fbo.cr.Resolve(md.Revision(), mergedRev)
	} else {
		fbo.setBranchIDLocked(lState, NullBranchID)

		if md.IsRekeySet() && !md.IsWriterMetadataCopiedSet() {
			// Queue this folder for rekey if the bit was set and it's not a copy.
			// This is for the case where we're coming out of conflict resolution.
			// So why don't we do this in finalizeResolution? Well, we do but we don't
			// want to block on a rekey so we queue it. Because of that it may fail
			// due to a conflict with some subsequent write. By also handling it here
			// we'll always retry if we notice we haven't been successful in clearing
			// the bit yet. Note that I haven't actually seen this happen but it seems
			// theoretically possible.
			defer fbo.config.RekeyQueue().Enqueue(md.TlfID())
		}
	}

	md.swapCachedBlockChanges()

	err = fbo.finalizeBlocks(bps)
	if err != nil {
		return err
	}

	rebased := (oldPrevRoot != md.PrevRoot())
	if rebased {
		bid := md.BID()
		fbo.setBranchIDLocked(lState, bid)
		fbo.cr.Resolve(md.Revision(), MetadataRevisionUninitialized)
	}

	fbo.headLock.Lock(lState)
	defer fbo.headLock.Unlock(lState)
	irmd := MakeImmutableRootMetadata(md, mdID, fbo.config.Clock().Now())
	err = fbo.setHeadSuccessorLocked(ctx, lState, irmd, rebased)
	if err != nil {
		return err
	}

	// Archive the old, unref'd blocks
	fbo.fbm.archiveUnrefBlocks(irmd.ReadOnly())

	fbo.notifyBatchLocked(ctx, lState, irmd)
	return nil
}

func (fbo *folderBranchOps) finalizeMDRekeyWriteLocked(ctx context.Context,
	lState *lockState, md *RootMetadata) (err error) {
	fbo.mdWriterLock.AssertLocked(lState)

	oldPrevRoot := md.PrevRoot()

	// finally, write out the new metadata
	mdID, err := fbo.config.MDOps().Put(ctx, md)
	isConflict := isRevisionConflict(err)
	if err != nil && !isConflict {
		return err
	}

	if isConflict {
		// drop this block. we've probably collided with someone also
		// trying to rekey the same folder but that's not necessarily
		// the case. we'll queue another rekey just in case. it should
		// be safe as it's idempotent. we don't want any rekeys present
		// in unmerged history or that will just make a mess.
		fbo.config.RekeyQueue().Enqueue(md.TlfID())
		return RekeyConflictError{err}
	}

	fbo.setBranchIDLocked(lState, NullBranchID)

	rebased := (oldPrevRoot != md.PrevRoot())
	if rebased {
		bid := md.BID()
		fbo.setBranchIDLocked(lState, bid)
		fbo.cr.Resolve(md.Revision(), MetadataRevisionUninitialized)
	}

	md.swapCachedBlockChanges()

	fbo.headLock.Lock(lState)
	defer fbo.headLock.Unlock(lState)
	return fbo.setHeadSuccessorLocked(ctx, lState,
		MakeImmutableRootMetadata(md, mdID, fbo.config.Clock().Now()), rebased)
}

func (fbo *folderBranchOps) finalizeGCOp(ctx context.Context, gco *gcOp) (
	err error) {
	lState := makeFBOLockState()
	// Lock the folder so we can get an internally-consistent MD
	// revision number.
	fbo.mdWriterLock.Lock(lState)
	defer fbo.mdWriterLock.Unlock(lState)

	md, err := fbo.getMDForWriteLocked(ctx, lState)
	if err != nil {
		return err
	}

	if md.MergedStatus() == Unmerged {
		return UnexpectedUnmergedPutError{}
	}

	md.AddOp(gco)

	if err := fbo.maybeUnembedAndPutOneBlock(ctx, md); err != nil {
		return err
	}
	oldPrevRoot := md.PrevRoot()

	// finally, write out the new metadata
	mdID, err := fbo.config.MDOps().Put(ctx, md)
	if err != nil {
		// Don't allow garbage collection to put us into a conflicting
		// state; just wait for the next period.
		return err
	}

	fbo.setBranchIDLocked(lState, NullBranchID)
	md.swapCachedBlockChanges()

	rebased := (oldPrevRoot != md.PrevRoot())
	if rebased {
		bid := md.BID()
		fbo.setBranchIDLocked(lState, bid)
		fbo.cr.Resolve(md.Revision(), MetadataRevisionUninitialized)
	}

	fbo.headLock.Lock(lState)
	defer fbo.headLock.Unlock(lState)
	irmd := MakeImmutableRootMetadata(md, mdID, fbo.config.Clock().Now())
	err = fbo.setHeadSuccessorLocked(ctx, lState, irmd, rebased)
	if err != nil {
		return err
	}

	fbo.notifyBatchLocked(ctx, lState, irmd)
	return nil
}

func (fbo *folderBranchOps) syncBlockAndFinalizeLocked(ctx context.Context,
	lState *lockState, md *RootMetadata, newBlock Block, dir path,
	name string, entryType EntryType, mtime bool, ctime bool,
	stopAt BlockPointer, excl Excl) (de DirEntry, err error) {
	fbo.mdWriterLock.AssertLocked(lState)
	_, de, bps, err := fbo.syncBlockAndCheckEmbedLocked(
		ctx, lState, md, newBlock, dir, name, entryType, mtime,
		ctime, zeroPtr, nil)
	if err != nil {
		return DirEntry{}, err
	}

	defer func() {
		if err != nil {
			fbo.fbm.cleanUpBlockState(
				md.ReadOnly(), bps, blockDeleteOnMDFail)
		}
	}()

	_, err = fbo.doBlockPuts(
		ctx, md.TlfID(), md.GetTlfHandle().GetCanonicalName(), *bps)
	if err != nil {
		return DirEntry{}, err
	}
	err = fbo.finalizeMDWriteLocked(ctx, lState, md, bps, excl)
	if err != nil {
		return DirEntry{}, err
	}
	return de, nil
}

func checkDisallowedPrefixes(name string) error {
	for _, prefix := range disallowedPrefixes {
		if strings.HasPrefix(name, prefix) {
			return DisallowedPrefixError{name, prefix}
		}
	}
	return nil
}

func (fbo *folderBranchOps) checkNewDirSize(ctx context.Context,
	lState *lockState, md ReadOnlyRootMetadata,
	dirPath path, newName string) error {
	// Check that the directory isn't past capacity already.
	var currSize uint64
	if dirPath.hasValidParent() {
		de, err := fbo.blocks.GetDirtyEntry(ctx, lState, md, dirPath)
		if err != nil {
			return err
		}
		currSize = de.Size
	} else {
		// dirPath is just the root.
		currSize = md.data.Dir.Size
	}
	// Just an approximation since it doesn't include the size of the
	// directory entry itself, but that's ok -- at worst it'll be an
	// off-by-one-entry error, and since there's a maximum name length
	// we can't get in too much trouble.
	if currSize+uint64(len(newName)) > fbo.config.MaxDirBytes() {
		return DirTooBigError{dirPath, currSize + uint64(len(newName)),
			fbo.config.MaxDirBytes()}
	}
	return nil
}

// entryType must not by Sym.
func (fbo *folderBranchOps) createEntryLocked(
	ctx context.Context, lState *lockState, dir Node, name string,
	entryType EntryType, excl Excl) (Node, DirEntry, error) {
	fbo.mdWriterLock.AssertLocked(lState)

	if err := checkDisallowedPrefixes(name); err != nil {
		return nil, DirEntry{}, err
	}

	if uint32(len(name)) > fbo.config.MaxNameBytes() {
		return nil, DirEntry{},
			NameTooLongError{name, fbo.config.MaxNameBytes()}
	}

	// verify we have permission to write
	md, err := fbo.getMDForWriteLocked(ctx, lState)
	if err != nil {
		return nil, DirEntry{}, err
	}

	dirPath, err := fbo.pathFromNodeForMDWriteLocked(lState, dir)
	if err != nil {
		return nil, DirEntry{}, err
	}

	dblock, err := fbo.blocks.GetDir(
		ctx, lState, md.ReadOnly(), dirPath, blockWrite)
	if err != nil {
		return nil, DirEntry{}, err
	}

	// does name already exist?
	if _, ok := dblock.Children[name]; ok {
		return nil, DirEntry{}, NameExistsError{name}
	}

	if err := fbo.checkNewDirSize(
		ctx, lState, md.ReadOnly(), dirPath, name); err != nil {
		return nil, DirEntry{}, err
	}

	co, err := newCreateOp(name, dirPath.tailPointer(), entryType)
	if err != nil {
		return nil, DirEntry{}, err
	}
	md.AddOp(co)
	// create new data block
	var newBlock Block
	// XXX: for now, put a unique ID in every new block, to make sure it
	// has a unique block ID. This may not be needed once we have encryption.
	if entryType == Dir {
		newBlock = &DirBlock{
			Children: make(map[string]DirEntry),
		}
	} else {
		newBlock = &FileBlock{}
	}

	de, err := fbo.syncBlockAndFinalizeLocked(
		ctx, lState, md, newBlock, dirPath, name, entryType,
		true, true, zeroPtr, excl)
	if err != nil {
		return nil, DirEntry{}, err
	}
	node, err := fbo.nodeCache.GetOrCreate(de.BlockPointer, name, dir)
	if err != nil {
		return nil, DirEntry{}, err
	}
	return node, de, nil
}

func (fbo *folderBranchOps) doMDWriteWithRetry(ctx context.Context,
	lState *lockState, fn func(lState *lockState) error) error {
	doUnlock := false
	defer func() {
		if doUnlock {
			fbo.mdWriterLock.Unlock(lState)
		}
	}()

	for i := 0; ; i++ {
		fbo.mdWriterLock.Lock(lState)
		doUnlock = true

		// Make sure we haven't been canceled before doing anything
		// too serious.
		select {
		case <-ctx.Done():
			return ctx.Err()
		default:
		}

		err := fn(lState)
		if isRetriableError(err, i) {
			fbo.log.CDebugf(ctx, "Trying again after retriable error: %v", err)
			// Release the lock to give someone else a chance
			doUnlock = false
			fbo.mdWriterLock.Unlock(lState)
			if _, ok := err.(ExclOnUnmergedError); ok {
				if err = fbo.cr.Wait(ctx); err != nil {
					return err
				}
			} else if _, ok := err.(UnmergedSelfConflictError); ok {
				// We can only get here if we are already on an
				// unmerged branch and an errored PutUnmerged did make
				// it to the mdserver.  Let's force sync, with a fresh
				// context so the observer doesn't ignore the updates
				// (but tie the cancels together).
				newCtx := fbo.ctxWithFBOID(context.Background())
				newCtx, cancel := context.WithCancel(newCtx)
				defer cancel()
				go func() {
					select {
					case <-ctx.Done():
						cancel()
					case <-newCtx.Done():
					}
				}()
				fbo.log.CDebugf(ctx, "Got a revision conflict while unmerged "+
					"(%v); forcing a sync", err)
				err = fbo.getAndApplyNewestUnmergedHead(newCtx, lState)
				if err != nil {
					return err
				}
				cancel()
			}
			continue
		} else if err != nil {
			return err
		}
		return nil
	}
}

func (fbo *folderBranchOps) doMDWriteWithRetryUnlessCanceled(
	ctx context.Context, fn func(lState *lockState) error) error {
	return runUnlessCanceled(ctx, func() error {
		lState := makeFBOLockState()
		return fbo.doMDWriteWithRetry(ctx, lState, fn)
	})
}

func (fbo *folderBranchOps) CreateDir(
	ctx context.Context, dir Node, path string) (
	n Node, ei EntryInfo, err error) {
	fbo.log.CDebugf(ctx, "CreateDir %p %s", dir.GetID(), path)
	defer func() {
		if err != nil {
			fbo.deferLog.CDebugf(ctx, "Error: %v", err)
		} else {
			fbo.deferLog.CDebugf(ctx, "Done: %p", n.GetID())
		}
	}()

	err = fbo.checkNode(dir)
	if err != nil {
		return nil, EntryInfo{}, err
	}

	var retNode Node
	var retEntryInfo EntryInfo
	err = fbo.doMDWriteWithRetryUnlessCanceled(ctx,
		func(lState *lockState) error {
			node, de, err :=
				fbo.createEntryLocked(ctx, lState, dir, path, Dir, NoExcl)
			// Don't set node and ei directly, as that can cause a
			// race when the Create is canceled.
			retNode = node
			retEntryInfo = de.EntryInfo
			return err
		})
	if err != nil {
		return nil, EntryInfo{}, err
	}
	return retNode, retEntryInfo, nil
}

func (fbo *folderBranchOps) CreateFile(
	ctx context.Context, dir Node, path string, isExec bool, excl Excl) (
	n Node, ei EntryInfo, err error) {
	fbo.log.CDebugf(ctx, "CreateFile %p %s isExec=%v Excl=%s",
		dir.GetID(), path, isExec, excl)
	defer func() {
		if err != nil {
			fbo.deferLog.CDebugf(ctx, "Error: %v", err)
		} else {
			fbo.deferLog.CDebugf(ctx, "Done: %p", n.GetID())
		}
	}()

	err = fbo.checkNode(dir)
	if err != nil {
		return nil, EntryInfo{}, err
	}

	var entryType EntryType
	if isExec {
		entryType = Exec
	} else {
		entryType = File
	}

	if excl == WithExcl {
		if err = fbo.cr.Wait(ctx); err != nil {
			return nil, EntryInfo{}, err
		}
	}

	var retNode Node
	var retEntryInfo EntryInfo
	err = fbo.doMDWriteWithRetryUnlessCanceled(ctx,
		func(lState *lockState) error {
			// Don't set node and ei directly, as that can cause a
			// race when the Create is canceled.
			node, de, err :=
				fbo.createEntryLocked(ctx, lState, dir, path, entryType, excl)
			retNode = node
			retEntryInfo = de.EntryInfo
			return err
		})
	if err != nil {
		return nil, EntryInfo{}, err
	}
	return retNode, retEntryInfo, nil
}

func (fbo *folderBranchOps) createLinkLocked(
	ctx context.Context, lState *lockState, dir Node, fromName string,
	toPath string) (DirEntry, error) {
	fbo.mdWriterLock.AssertLocked(lState)

	if err := checkDisallowedPrefixes(fromName); err != nil {
		return DirEntry{}, err
	}

	if uint32(len(fromName)) > fbo.config.MaxNameBytes() {
		return DirEntry{},
			NameTooLongError{fromName, fbo.config.MaxNameBytes()}
	}

	// verify we have permission to write
	md, err := fbo.getMDForWriteLocked(ctx, lState)
	if err != nil {
		return DirEntry{}, err
	}

	dirPath, err := fbo.pathFromNodeForMDWriteLocked(lState, dir)
	if err != nil {
		return DirEntry{}, err
	}

	dblock, err := fbo.blocks.GetDir(
		ctx, lState, md.ReadOnly(), dirPath, blockWrite)
	if err != nil {
		return DirEntry{}, err
	}

	// TODO: validate inputs

	// does name already exist?
	if _, ok := dblock.Children[fromName]; ok {
		return DirEntry{}, NameExistsError{fromName}
	}

	if err := fbo.checkNewDirSize(ctx, lState, md.ReadOnly(),
		dirPath, fromName); err != nil {
		return DirEntry{}, err
	}

	co, err := newCreateOp(fromName, dirPath.tailPointer(), Sym)
	if err != nil {
		return DirEntry{}, err
	}
	md.AddOp(co)

	// Create a direntry for the link, and then sync
	now := fbo.nowUnixNano()
	dblock.Children[fromName] = DirEntry{
		EntryInfo: EntryInfo{
			Type:    Sym,
			Size:    uint64(len(toPath)),
			SymPath: toPath,
			Mtime:   now,
			Ctime:   now,
		},
	}

	_, err = fbo.syncBlockAndFinalizeLocked(
		ctx, lState, md, dblock, *dirPath.parentPath(),
		dirPath.tailName(), Dir, true, true, zeroPtr, NoExcl)
	if err != nil {
		return DirEntry{}, err
	}
	return dblock.Children[fromName], nil
}

func (fbo *folderBranchOps) CreateLink(
	ctx context.Context, dir Node, fromName string, toPath string) (
	ei EntryInfo, err error) {
	fbo.log.CDebugf(ctx, "CreateLink %p %s -> %s",
		dir.GetID(), fromName, toPath)
	defer func() { fbo.deferLog.CDebugf(ctx, "Done: %v", err) }()

	err = fbo.checkNode(dir)
	if err != nil {
		return EntryInfo{}, err
	}

	var retEntryInfo EntryInfo
	err = fbo.doMDWriteWithRetryUnlessCanceled(ctx,
		func(lState *lockState) error {
			// Don't set ei directly, as that can cause a race when
			// the Create is canceled.
			de, err := fbo.createLinkLocked(ctx, lState, dir, fromName, toPath)
			retEntryInfo = de.EntryInfo
			return err
		})
	if err != nil {
		return EntryInfo{}, err
	}
	return retEntryInfo, nil
}

// unrefEntry modifies md to unreference all relevant blocks for the
// given entry.
func (fbo *folderBranchOps) unrefEntry(ctx context.Context,
	lState *lockState, md *RootMetadata, dir path, de DirEntry,
	name string) error {
	md.AddUnrefBlock(de.BlockInfo)
	// construct a path for the child so we can unlink with it.
	childPath := dir.ChildPath(name, de.BlockPointer)

	// If this is an indirect block, we need to delete all of its
	// children as well. NOTE: non-empty directories can't be
	// removed, so no need to check for indirect directory blocks
	// here.
	if de.Type == File || de.Type == Exec {
		blockInfos, err := fbo.blocks.GetIndirectFileBlockInfos(
			ctx, lState, md.ReadOnly(), childPath)
		if isRecoverableBlockErrorForRemoval(err) {
			msg := fmt.Sprintf("Recoverable block error encountered for unrefEntry(%v); continuing", childPath)
			fbo.log.CWarningf(ctx, "%s", msg)
			fbo.log.CDebugf(ctx, "%s (err=%v)", msg, err)
		} else if err != nil {
			return err
		}
		for _, blockInfo := range blockInfos {
			md.AddUnrefBlock(blockInfo)
		}
	}
	return nil
}

func (fbo *folderBranchOps) removeEntryLocked(ctx context.Context,
	lState *lockState, md *RootMetadata, dir path, name string) error {
	fbo.mdWriterLock.AssertLocked(lState)

	pblock, err := fbo.blocks.GetDir(
		ctx, lState, md.ReadOnly(), dir, blockWrite)
	if err != nil {
		return err
	}

	// make sure the entry exists
	de, ok := pblock.Children[name]
	if !ok {
		return NoSuchNameError{name}
	}

	ro, err := newRmOp(name, dir.tailPointer())
	if err != nil {
		return err
	}
	md.AddOp(ro)
	err = fbo.unrefEntry(ctx, lState, md, dir, de, name)
	if err != nil {
		return err
	}

	// the actual unlink
	delete(pblock.Children, name)

	// sync the parent directory
	_, err = fbo.syncBlockAndFinalizeLocked(
		ctx, lState, md, pblock, *dir.parentPath(), dir.tailName(),
		Dir, true, true, zeroPtr, NoExcl)
	if err != nil {
		return err
	}
	return nil
}

func (fbo *folderBranchOps) removeDirLocked(ctx context.Context,
	lState *lockState, dir Node, dirName string) (err error) {
	fbo.mdWriterLock.AssertLocked(lState)

	// verify we have permission to write
	md, err := fbo.getMDForWriteLocked(ctx, lState)
	if err != nil {
		return err
	}

	dirPath, err := fbo.pathFromNodeForMDWriteLocked(lState, dir)
	if err != nil {
		return err
	}

	pblock, err := fbo.blocks.GetDir(
		ctx, lState, md.ReadOnly(), dirPath, blockRead)
	de, ok := pblock.Children[dirName]
	if !ok {
		return NoSuchNameError{dirName}
	}

	// construct a path for the child so we can check for an empty dir
	childPath := dirPath.ChildPath(dirName, de.BlockPointer)

	childBlock, err := fbo.blocks.GetDir(
		ctx, lState, md.ReadOnly(), childPath, blockRead)
	if isRecoverableBlockErrorForRemoval(err) {
		msg := fmt.Sprintf("Recoverable block error encountered for removeDirLocked(%v); continuing", childPath)
		fbo.log.CWarningf(ctx, "%s", msg)
		fbo.log.CDebugf(ctx, "%s (err=%v)", msg, err)
	} else if err != nil {
		return err
	} else if len(childBlock.Children) > 0 {
		return DirNotEmptyError{dirName}
	}

	return fbo.removeEntryLocked(ctx, lState, md, dirPath, dirName)
}

func (fbo *folderBranchOps) RemoveDir(
	ctx context.Context, dir Node, dirName string) (err error) {
	fbo.log.CDebugf(ctx, "RemoveDir %p %s", dir.GetID(), dirName)
	defer func() { fbo.deferLog.CDebugf(ctx, "Done: %v", err) }()

	err = fbo.checkNode(dir)
	if err != nil {
		return
	}

	return fbo.doMDWriteWithRetryUnlessCanceled(ctx,
		func(lState *lockState) error {
			return fbo.removeDirLocked(ctx, lState, dir, dirName)
		})
}

func (fbo *folderBranchOps) RemoveEntry(ctx context.Context, dir Node,
	name string) (err error) {
	fbo.log.CDebugf(ctx, "RemoveEntry %p %s", dir.GetID(), name)
	defer func() { fbo.deferLog.CDebugf(ctx, "Done: %v", err) }()

	err = fbo.checkNode(dir)
	if err != nil {
		return err
	}

	return fbo.doMDWriteWithRetryUnlessCanceled(ctx,
		func(lState *lockState) error {
			// verify we have permission to write
			md, err := fbo.getMDForWriteLocked(ctx, lState)
			if err != nil {
				return err
			}

			dirPath, err := fbo.pathFromNodeForMDWriteLocked(lState, dir)
			if err != nil {
				return err
			}

			return fbo.removeEntryLocked(ctx, lState, md, dirPath, name)
		})
}

func (fbo *folderBranchOps) renameLocked(
	ctx context.Context, lState *lockState, oldParent path,
	oldName string, newParent path, newName string) (err error) {
	fbo.mdWriterLock.AssertLocked(lState)

	// verify we have permission to write
	md, err := fbo.getMDForWriteLocked(ctx, lState)
	if err != nil {
		return err
	}

	oldPBlock, newPBlock, newDe, lbc, err := fbo.blocks.PrepRename(
		ctx, lState, md, oldParent, oldName, newParent, newName)

	if err != nil {
		return err
	}

	// does name exist?
	if de, ok := newPBlock.Children[newName]; ok {
		// Usually higher-level programs check these, but just in case.
		if de.Type == Dir && newDe.Type != Dir {
			return NotDirError{newParent.ChildPathNoPtr(newName)}
		} else if de.Type != Dir && newDe.Type == Dir {
			return NotFileError{newParent.ChildPathNoPtr(newName)}
		}

		if de.Type == Dir {
			// The directory must be empty.
			oldTargetDir, err := fbo.blocks.GetDirBlockForReading(ctx, lState,
				md.ReadOnly(), de.BlockPointer, newParent.Branch,
				newParent.ChildPathNoPtr(newName))
			if err != nil {
				return err
			}
			if len(oldTargetDir.Children) != 0 {
				fbo.log.CWarningf(ctx, "Renaming over a non-empty directory "+
					" (%s/%s) not allowed.", newParent, newName)
				return DirNotEmptyError{newName}
			}
		}

		// Delete the old block pointed to by this direntry.
		err := fbo.unrefEntry(ctx, lState, md, newParent, de, newName)
		if err != nil {
			return err
		}
	}

	// only the ctime changes
	newDe.Ctime = fbo.nowUnixNano()
	newPBlock.Children[newName] = newDe
	delete(oldPBlock.Children, oldName)

	// find the common ancestor
	var i int
	found := false
	// the root block will always be the same, so start at number 1
	for i = 1; i < len(oldParent.path) && i < len(newParent.path); i++ {
		if oldParent.path[i].ID != newParent.path[i].ID {
			found = true
			i--
			break
		}
	}
	if !found {
		// if we couldn't find one, then the common ancestor is the
		// last node in the shorter path
		if len(oldParent.path) < len(newParent.path) {
			i = len(oldParent.path) - 1
		} else {
			i = len(newParent.path) - 1
		}
	}
	commonAncestor := oldParent.path[i].BlockPointer
	oldIsCommon := oldParent.tailPointer() == commonAncestor
	newIsCommon := newParent.tailPointer() == commonAncestor

	newOldPath := path{FolderBranch: oldParent.FolderBranch}
	var oldBps *blockPutState
	if oldIsCommon {
		if newIsCommon {
			// if old and new are both the common ancestor, there is
			// nothing to do (syncBlock will take care of everything)
		} else {
			// If the old one is common and the new one is
			// not, then the last
			// syncBlockAndCheckEmbedLocked call will need
			// to access the old one.
			lbc[oldParent.tailPointer()] = oldPBlock
		}
	} else {
		if newIsCommon {
			// If the new one is common, then the first
			// syncBlockAndCheckEmbedLocked call will need to access
			// it.
			lbc[newParent.tailPointer()] = newPBlock
		}

		// The old one is not the common ancestor, so we need to sync it.
		// TODO: optimize by pushing blocks from both paths in parallel
		newOldPath, _, oldBps, err = fbo.syncBlockAndCheckEmbedLocked(
			ctx, lState, md, oldPBlock, *oldParent.parentPath(), oldParent.tailName(),
			Dir, true, true, commonAncestor, lbc)
		if err != nil {
			return err
		}
	}

	newNewPath, _, newBps, err := fbo.syncBlockAndCheckEmbedLocked(
		ctx, lState, md, newPBlock, *newParent.parentPath(), newParent.tailName(),
		Dir, true, true, zeroPtr, lbc)
	if err != nil {
		return err
	}

	// newOldPath is really just a prefix now.  A copy is necessary as an
	// append could cause the new path to contain nodes from the old path.
	newOldPath.path = append(make([]pathNode, i+1, i+1), newOldPath.path...)
	copy(newOldPath.path[:i+1], newNewPath.path[:i+1])

	// merge and finalize the blockPutStates
	if oldBps != nil {
		newBps.mergeOtherBps(oldBps)
	}

	defer func() {
		if err != nil {
			fbo.fbm.cleanUpBlockState(
				md.ReadOnly(), newBps, blockDeleteOnMDFail)
		}
	}()

	_, err = fbo.doBlockPuts(ctx, md.TlfID(), md.GetTlfHandle().GetCanonicalName(), *newBps)
	if err != nil {
		return err
	}

	return fbo.finalizeMDWriteLocked(ctx, lState, md, newBps, NoExcl)
}

func (fbo *folderBranchOps) Rename(
	ctx context.Context, oldParent Node, oldName string, newParent Node,
	newName string) (err error) {
	fbo.log.CDebugf(ctx, "Rename %p/%s -> %p/%s", oldParent.GetID(),
		oldName, newParent.GetID(), newName)
	defer func() { fbo.deferLog.CDebugf(ctx, "Done: %v", err) }()

	err = fbo.checkNode(newParent)
	if err != nil {
		return err
	}

	return fbo.doMDWriteWithRetryUnlessCanceled(ctx,
		func(lState *lockState) error {
			oldParentPath, err := fbo.pathFromNodeForMDWriteLocked(lState, oldParent)
			if err != nil {
				return err
			}

			newParentPath, err := fbo.pathFromNodeForMDWriteLocked(lState, newParent)
			if err != nil {
				return err
			}

			// only works for paths within the same topdir
			if oldParentPath.FolderBranch != newParentPath.FolderBranch {
				return RenameAcrossDirsError{}
			}

			return fbo.renameLocked(ctx, lState, oldParentPath, oldName,
				newParentPath, newName)
		})
}

func (fbo *folderBranchOps) Read(
	ctx context.Context, file Node, dest []byte, off int64) (
	n int64, err error) {
	fbo.log.CDebugf(ctx, "Read %p %d %d", file.GetID(), len(dest), off)
	defer func() { fbo.deferLog.CDebugf(ctx, "Done: %v", err) }()

	err = fbo.checkNode(file)
	if err != nil {
		return 0, err
	}

	filePath, err := fbo.pathFromNodeForRead(file)
	if err != nil {
		return 0, err
	}

	{
		// It seems git isn't handling EINTR from some of its read calls (likely
		// fread), which causes it to get corrupted data (which leads to coredumps
		// later) when a read system call on pack files gets interrupted. This
		// enables delayed cancellation for Read if the file path contains `.git`.
		//
		// TODO: get a patch in git, wait for sufficiently long time for people to
		// upgrade, and remove this.

		// allow turning this feature off by env var to make life easier when we
		// try to fix git.
		if _, isSet := os.LookupEnv("KBFS_DISABLE_GIT_SPECIAL_CASE"); !isSet {
			for _, n := range filePath.path {
				if n.Name == ".git" {
					EnableDelayedCancellationWithGracePeriod(ctx, fbo.config.DelayedCancellationGracePeriod())
					break
				}
			}
		}
	}

	// Don't let the goroutine below write directly to the return
	// variable, since if the context is canceled the goroutine might
	// outlast this function call, and end up in a read/write race
	// with the caller.
	var bytesRead int64
	err = runUnlessCanceled(ctx, func() error {
		lState := makeFBOLockState()

		// verify we have permission to read
		md, err := fbo.getMDForReadNeedIdentify(ctx, lState)
		if err != nil {
			return err
		}

		bytesRead, err = fbo.blocks.Read(
			ctx, lState, md.ReadOnly(), filePath, dest, off)
		return err
	})
	if err != nil {
		return 0, err
	}
	return bytesRead, nil
}

func (fbo *folderBranchOps) Write(
	ctx context.Context, file Node, data []byte, off int64) (err error) {
	fbo.log.CDebugf(ctx, "Write %p %d %d", file.GetID(), len(data), off)
	defer func() { fbo.deferLog.CDebugf(ctx, "Done: %v", err) }()

	err = fbo.checkNode(file)
	if err != nil {
		return err
	}

	return runUnlessCanceled(ctx, func() error {
		lState := makeFBOLockState()

		// Get the MD for reading.  We won't modify it; we'll track the
		// unref changes on the side, and put them into the MD during the
		// sync.
		md, err := fbo.getMDLocked(ctx, lState, mdReadNeedIdentify)
		if err != nil {
			return err
		}

		err = fbo.blocks.Write(
			ctx, lState, md.ReadOnly(), file, data, off)
		if err != nil {
			return err
		}

		fbo.status.addDirtyNode(file)
		return nil
	})
}

func (fbo *folderBranchOps) Truncate(
	ctx context.Context, file Node, size uint64) (err error) {
	fbo.log.CDebugf(ctx, "Truncate %p %d", file.GetID(), size)
	defer func() { fbo.deferLog.CDebugf(ctx, "Done: %v", err) }()

	err = fbo.checkNode(file)
	if err != nil {
		return err
	}

	return runUnlessCanceled(ctx, func() error {
		lState := makeFBOLockState()

		// Get the MD for reading.  We won't modify it; we'll track the
		// unref changes on the side, and put them into the MD during the
		// sync.
		md, err := fbo.getMDLocked(ctx, lState, mdReadNeedIdentify)
		if err != nil {
			return err
		}

		err = fbo.blocks.Truncate(
			ctx, lState, md.ReadOnly(), file, size)
		if err != nil {
			return err
		}

		fbo.status.addDirtyNode(file)
		return nil
	})
}

func (fbo *folderBranchOps) setExLocked(
	ctx context.Context, lState *lockState, file path,
	ex bool) (err error) {
	fbo.mdWriterLock.AssertLocked(lState)

	// verify we have permission to write
	md, err := fbo.getMDForWriteLocked(ctx, lState)
	if err != nil {
		return
	}

	dblock, de, err := fbo.blocks.GetDirtyParentAndEntry(
		ctx, lState, md.ReadOnly(), file)
	if err != nil {
		return err
	}

	// If the file is a symlink, do nothing (to match ext4
	// behavior).
	if de.Type == Sym || de.Type == Dir {
		fbo.log.CDebugf(ctx, "Ignoring setex on type %s", de.Type)
		return nil
	}

	if ex && (de.Type == File) {
		de.Type = Exec
	} else if !ex && (de.Type == Exec) {
		de.Type = File
	} else {
		// Treating this as a no-op, without updating the ctime, is a
		// POSIX violation, but it's an important optimization to keep
		// permissions-preserving rsyncs fast.
		fbo.log.CDebugf(ctx, "Ignoring no-op setex")
		return nil
	}

	de.Ctime = fbo.nowUnixNano()

	parentPath := file.parentPath()
	sao, err := newSetAttrOp(file.tailName(), parentPath.tailPointer(),
		exAttr, file.tailPointer())
	if err != nil {
		return err
	}

	// If the MD doesn't match the MD expected by the path, that
	// implies we are using a cached path, which implies the node has
	// been unlinked.  In that case, we can safely ignore this setex.
	if md.data.Dir.BlockPointer != file.path[0].BlockPointer {
		fbo.log.CDebugf(ctx, "Skipping setex for a removed file %v",
			file.tailPointer())
		fbo.blocks.UpdateCachedEntryAttributesOnRemovedFile(
			ctx, lState, sao, de)
		return nil
	}

	md.AddOp(sao)

	dblock.Children[file.tailName()] = de
	_, err = fbo.syncBlockAndFinalizeLocked(
		ctx, lState, md, dblock, *parentPath.parentPath(), parentPath.tailName(),
		Dir, false, false, zeroPtr, NoExcl)
	return err
}

func (fbo *folderBranchOps) SetEx(
	ctx context.Context, file Node, ex bool) (err error) {
	fbo.log.CDebugf(ctx, "SetEx %p %t", file.GetID(), ex)
	defer func() { fbo.deferLog.CDebugf(ctx, "Done: %v", err) }()

	err = fbo.checkNode(file)
	if err != nil {
		return
	}

	return fbo.doMDWriteWithRetryUnlessCanceled(ctx,
		func(lState *lockState) error {
			filePath, err := fbo.pathFromNodeForMDWriteLocked(lState, file)
			if err != nil {
				return err
			}

			return fbo.setExLocked(ctx, lState, filePath, ex)
		})
}

func (fbo *folderBranchOps) setMtimeLocked(
	ctx context.Context, lState *lockState, file path,
	mtime *time.Time) error {
	fbo.mdWriterLock.AssertLocked(lState)

	// verify we have permission to write
	md, err := fbo.getMDForWriteLocked(ctx, lState)
	if err != nil {
		return err
	}

	dblock, de, err := fbo.blocks.GetDirtyParentAndEntry(
		ctx, lState, md.ReadOnly(), file)
	if err != nil {
		return err
	}
	de.Mtime = mtime.UnixNano()
	// setting the mtime counts as changing the file MD, so must set ctime too
	de.Ctime = fbo.nowUnixNano()

	parentPath := file.parentPath()
	sao, err := newSetAttrOp(file.tailName(), parentPath.tailPointer(),
		mtimeAttr, file.tailPointer())
	if err != nil {
		return err
	}

	// If the MD doesn't match the MD expected by the path, that
	// implies we are using a cached path, which implies the node has
	// been unlinked.  In that case, we can safely ignore this
	// setmtime.
	if md.data.Dir.BlockPointer != file.path[0].BlockPointer {
		fbo.log.CDebugf(ctx, "Skipping setmtime for a removed file %v",
			file.tailPointer())
		fbo.blocks.UpdateCachedEntryAttributesOnRemovedFile(
			ctx, lState, sao, de)
		return nil
	}

	md.AddOp(sao)

	dblock.Children[file.tailName()] = de
	_, err = fbo.syncBlockAndFinalizeLocked(
		ctx, lState, md, dblock, *parentPath.parentPath(), parentPath.tailName(),
		Dir, false, false, zeroPtr, NoExcl)
	return err
}

func (fbo *folderBranchOps) SetMtime(
	ctx context.Context, file Node, mtime *time.Time) (err error) {
	fbo.log.CDebugf(ctx, "SetMtime %p %v", file.GetID(), mtime)
	defer func() { fbo.deferLog.CDebugf(ctx, "Done: %v", err) }()

	if mtime == nil {
		// Can happen on some OSes (e.g. OSX) when trying to set the atime only
		return nil
	}

	err = fbo.checkNode(file)
	if err != nil {
		return
	}

	return fbo.doMDWriteWithRetryUnlessCanceled(ctx,
		func(lState *lockState) error {
			filePath, err := fbo.pathFromNodeForMDWriteLocked(lState, file)
			if err != nil {
				return err
			}

			return fbo.setMtimeLocked(ctx, lState, filePath, mtime)
		})
}

func (fbo *folderBranchOps) syncLocked(ctx context.Context,
	lState *lockState, file path) (stillDirty bool, err error) {
	fbo.mdWriterLock.AssertLocked(lState)

	// if the cache for this file isn't dirty, we're done
	if !fbo.blocks.IsDirty(lState, file) {
		return false, nil
	}

	// Verify we have permission to write.  We do this after the dirty
	// check because otherwise readers who sync clean files on close
	// would get an error.
	md, err := fbo.getMDForWriteLocked(ctx, lState)
	if err != nil {
		return true, err
	}

	// If the MD doesn't match the MD expected by the path, that
	// implies we are using a cached path, which implies the node has
	// been unlinked.  In that case, we can safely ignore this sync.
	if md.data.Dir.BlockPointer != file.path[0].BlockPointer {
		fbo.log.CDebugf(ctx, "Skipping sync for a removed file %v",
			file.tailPointer())
		// Removing the cached info here is a little sketchy,
		// since there's no guarantee that this sync comes
		// from closing the file, and we still want to serve
		// stat calls accurately if the user still has an open
		// handle to this file. TODO: Hook this in with the
		// node cache GC logic to be perfectly accurate.
		return true, fbo.blocks.ClearCacheInfo(lState, file)
	}

	_, uid, err := fbo.config.KBPKI().GetCurrentUserInfo(ctx)
	if err != nil {
		return true, err
	}

	// notify the daemon that a write is being performed
	fbo.config.Reporter().Notify(ctx, writeNotification(file, false))
	defer fbo.config.Reporter().Notify(ctx, writeNotification(file, true))

	// Filled in by doBlockPuts below.
	var blocksToRemove []BlockPointer
	fblock, bps, lbc, syncState, err :=
		fbo.blocks.StartSync(ctx, lState, md, uid, file)
	defer func() {
		fbo.blocks.CleanupSyncState(
			ctx, lState, md.ReadOnly(), file, blocksToRemove, syncState, err)
	}()
	if err != nil {
		return true, err
	}

	newPath, _, newBps, err :=
		fbo.syncBlockAndCheckEmbedLocked(
			ctx, lState, md, fblock, *file.parentPath(),
			file.tailName(), File, true, true, zeroPtr, lbc)
	if err != nil {
		return true, err
	}

	bps.mergeOtherBps(newBps)

	// Note: We explicitly don't call fbo.fbm.cleanUpBlockState here
	// when there's an error, because it's possible some of the blocks
	// will be reused in a future attempt at this same sync, and we
	// don't want them cleaned up in that case.  Instead, the
	// FinishSync call below will take care of that.

	blocksToRemove, err = fbo.doBlockPuts(
		ctx, md.TlfID(), md.GetTlfHandle().GetCanonicalName(), *bps)
	if err != nil {
		return true, err
	}

	err = fbo.finalizeMDWriteLocked(ctx, lState, md, bps, NoExcl)
	if err != nil {
		return true, err
	}

	// At this point, all reads through the old path (i.e., file)
	// see writes that happened since StartSync, whereas all reads
	// through the new path (newPath) don't.
	//
	// TODO: This isn't completely correct, since reads that
	// happen after a write should always see the new data.
	//
	// After FinishSync succeeds, then reads through both the old
	// and the new paths will see the writes that happened during
	// the sync.

	return fbo.blocks.FinishSync(ctx, lState, file, newPath,
		md.ReadOnly(), syncState, fbo.fbm)
}

func (fbo *folderBranchOps) Sync(ctx context.Context, file Node) (err error) {
	fbo.log.CDebugf(ctx, "Sync %p", file.GetID())
	defer func() { fbo.deferLog.CDebugf(ctx, "Done: %v", err) }()

	err = fbo.checkNode(file)
	if err != nil {
		return
	}

	var stillDirty bool
	err = fbo.doMDWriteWithRetryUnlessCanceled(ctx,
		func(lState *lockState) error {
			filePath, err := fbo.pathFromNodeForMDWriteLocked(lState, file)
			if err != nil {
				return err
			}

			stillDirty, err = fbo.syncLocked(ctx, lState, filePath)
			return err
		})
	if err != nil {
		return err
	}

	if !stillDirty {
		fbo.status.rmDirtyNode(file)
	}

	return nil
}

func (fbo *folderBranchOps) FolderStatus(
	ctx context.Context, folderBranch FolderBranch) (
	fbs FolderBranchStatus, updateChan <-chan StatusUpdate, err error) {
	fbo.log.CDebugf(ctx, "Status")
	defer func() { fbo.deferLog.CDebugf(ctx, "Done: %v", err) }()

	if folderBranch != fbo.folderBranch {
		return FolderBranchStatus{}, nil,
			WrongOpsError{fbo.folderBranch, folderBranch}
	}

	return fbo.status.getStatus(ctx)
}

func (fbo *folderBranchOps) Status(
	ctx context.Context) (
	fbs KBFSStatus, updateChan <-chan StatusUpdate, err error) {
	return KBFSStatus{}, nil, InvalidOpError{}
}

// RegisterForChanges registers a single Observer to receive
// notifications about this folder/branch.
func (fbo *folderBranchOps) RegisterForChanges(obs Observer) error {
	// It's the caller's responsibility to make sure
	// RegisterForChanges isn't called twice for the same Observer
	fbo.observers.add(obs)
	return nil
}

// UnregisterFromChanges stops an Observer from getting notifications
// about the folder/branch.
func (fbo *folderBranchOps) UnregisterFromChanges(obs Observer) error {
	fbo.observers.remove(obs)
	return nil
}

// notifyBatchLocked sends out a notification for the most recent op
// in md.
func (fbo *folderBranchOps) notifyBatchLocked(
	ctx context.Context, lState *lockState, md ImmutableRootMetadata) {
	fbo.headLock.AssertLocked(lState)

	lastOp := md.data.Changes.Ops[len(md.data.Changes.Ops)-1]
	fbo.notifyOneOpLocked(ctx, lState, lastOp, md)
	fbo.editHistory.UpdateHistory(ctx, []ImmutableRootMetadata{md})
}

// searchForNode tries to figure out the path to the given
// blockPointer, using only the block updates that happened as part of
// a given MD update operation.
func (fbo *folderBranchOps) searchForNode(ctx context.Context,
	ptr BlockPointer, md ReadOnlyRootMetadata) (Node, error) {
	// Record which pointers are new to this update, and thus worth
	// searching.
	newPtrs := make(map[BlockPointer]bool)
	for _, op := range md.data.Changes.Ops {
		for _, update := range op.AllUpdates() {
			newPtrs[update.Ref] = true
		}
		for _, ref := range op.Refs() {
			newPtrs[ref] = true
		}
	}

	nodeMap, _, err := fbo.blocks.SearchForNodes(ctx, fbo.nodeCache,
		[]BlockPointer{ptr}, newPtrs, md)
	if err != nil {
		return nil, err
	}

	n, ok := nodeMap[ptr]
	if !ok {
		return nil, NodeNotFoundError{ptr}
	}

	return n, nil
}

func (fbo *folderBranchOps) unlinkFromCache(op op, oldDir BlockPointer,
	node Node, name string) error {
	// The entry could be under any one of the unref'd blocks, and
	// it's safe to perform this when the pointer isn't real, so just
	// try them all to avoid the overhead of looking up the right
	// pointer in the old version of the block.
	p, err := fbo.pathFromNodeForRead(node)
	if err != nil {
		return err
	}

	childPath := p.ChildPathNoPtr(name)

	// revert the parent pointer
	childPath.path[len(childPath.path)-2].BlockPointer = oldDir
	for _, ptr := range op.Unrefs() {
		childPath.path[len(childPath.path)-1].BlockPointer = ptr
		fbo.nodeCache.Unlink(ptr.ref(), childPath)
	}

	return nil
}

func (fbo *folderBranchOps) notifyOneOpLocked(ctx context.Context,
	lState *lockState, op op, md ImmutableRootMetadata) {
	fbo.headLock.AssertLocked(lState)

	fbo.blocks.UpdatePointers(lState, op)

	var changes []NodeChange
	switch realOp := op.(type) {
	default:
		return
	case *createOp:
		node := fbo.nodeCache.Get(realOp.Dir.Ref.ref())
		if node == nil {
			return
		}
		fbo.log.CDebugf(ctx, "notifyOneOp: create %s in node %p",
			realOp.NewName, node.GetID())
		changes = append(changes, NodeChange{
			Node:       node,
			DirUpdated: []string{realOp.NewName},
		})
	case *rmOp:
		node := fbo.nodeCache.Get(realOp.Dir.Ref.ref())
		if node == nil {
			return
		}
		fbo.log.CDebugf(ctx, "notifyOneOp: remove %s in node %p",
			realOp.OldName, node.GetID())
		changes = append(changes, NodeChange{
			Node:       node,
			DirUpdated: []string{realOp.OldName},
		})

		// If this node exists, then the child node might exist too,
		// and we need to unlink it in the node cache.
		err := fbo.unlinkFromCache(op, realOp.Dir.Unref, node, realOp.OldName)
		if err != nil {
			fbo.log.CErrorf(ctx, "Couldn't unlink from cache: %v", err)
			return
		}
	case *renameOp:
		oldNode := fbo.nodeCache.Get(realOp.OldDir.Ref.ref())
		if oldNode != nil {
			changes = append(changes, NodeChange{
				Node:       oldNode,
				DirUpdated: []string{realOp.OldName},
			})
		}
		var newNode Node
		if realOp.NewDir.Ref != zeroPtr {
			newNode = fbo.nodeCache.Get(realOp.NewDir.Ref.ref())
			if newNode != nil {
				changes = append(changes, NodeChange{
					Node:       newNode,
					DirUpdated: []string{realOp.NewName},
				})
			}
		} else {
			newNode = oldNode
			if oldNode != nil {
				// Add another name to the existing NodeChange.
				changes[len(changes)-1].DirUpdated =
					append(changes[len(changes)-1].DirUpdated, realOp.NewName)
			}
		}

		if oldNode != nil {
			var newNodeID NodeID
			if newNode != nil {
				newNodeID = newNode.GetID()
			}
			fbo.log.CDebugf(ctx, "notifyOneOp: rename %v from %s/%p to %s/%p",
				realOp.Renamed, realOp.OldName, oldNode.GetID(), realOp.NewName,
				newNodeID)

			if newNode == nil {
				if childNode :=
					fbo.nodeCache.Get(realOp.Renamed.ref()); childNode != nil {
					// if the childNode exists, we still have to update
					// its path to go through the new node.  That means
					// creating nodes for all the intervening paths.
					// Unfortunately we don't have enough information to
					// know what the newPath is; we have to guess it from
					// the updates.
					var err error
					newNode, err =
						fbo.searchForNode(ctx, realOp.NewDir.Ref, md.ReadOnly())
					if newNode == nil {
						fbo.log.CErrorf(ctx, "Couldn't find the new node: %v",
							err)
					}
				}
			}

			if newNode != nil {
				// If new node exists as well, unlink any previously
				// existing entry and move the node.
				var unrefPtr BlockPointer
				if oldNode != newNode {
					unrefPtr = realOp.NewDir.Unref
				} else {
					unrefPtr = realOp.OldDir.Unref
				}
				err := fbo.unlinkFromCache(op, unrefPtr, newNode, realOp.NewName)
				if err != nil {
					fbo.log.CErrorf(ctx, "Couldn't unlink from cache: %v", err)
					return
				}
				err = fbo.nodeCache.Move(realOp.Renamed.ref(), newNode, realOp.NewName)
				if err != nil {
					fbo.log.CErrorf(ctx, "Couldn't move node in cache: %v", err)
					return
				}
			}
		}
	case *syncOp:
		node := fbo.nodeCache.Get(realOp.File.Ref.ref())
		if node == nil {
			return
		}
		fbo.log.CDebugf(ctx, "notifyOneOp: sync %d writes in node %p",
			len(realOp.Writes), node.GetID())

		changes = append(changes, NodeChange{
			Node:        node,
			FileUpdated: realOp.Writes,
		})
	case *setAttrOp:
		node := fbo.nodeCache.Get(realOp.Dir.Ref.ref())
		if node == nil {
			return
		}
		fbo.log.CDebugf(ctx, "notifyOneOp: setAttr %s for file %s in node %p",
			realOp.Attr, realOp.Name, node.GetID())

		p, err := fbo.pathFromNodeForRead(node)
		if err != nil {
			return
		}

		childNode, err := fbo.blocks.UpdateCachedEntryAttributes(
			ctx, lState, md.ReadOnly(), p, realOp)
		if err != nil {
			// TODO: Log error?
			return
		}
		if childNode == nil {
			return
		}

		changes = append(changes, NodeChange{
			Node: childNode,
		})
	case *gcOp:
		// Unreferenced blocks in a gcOp mean that we shouldn't cache
		// them anymore
		bcache := fbo.config.BlockCache()
		for _, ptr := range realOp.Unrefs() {
			if err := bcache.DeleteTransient(ptr, fbo.id()); err != nil {
				fbo.log.CDebugf(ctx,
					"Couldn't delete transient entry for %v: %v", ptr, err)
			}
		}
	case *resolutionOp:
		// If there are any unrefs of blocks that have a node, this is an
		// implied rmOp (see KBFS-1424).
		reverseUpdates := make(map[BlockPointer]BlockPointer)
		for _, unref := range op.Unrefs() {
			// TODO: I will add logic here to unlink and invalidate any
			// corresponding unref'd nodes.
			node := fbo.nodeCache.Get(unref.ref())
			if node == nil {
				// TODO: even if we don't have the node that was
				// unreferenced, we might have its parent, and that
				// parent might need an invalidation.
				continue
			}

			// If there is a node, unlink and invalidate.
			p, err := fbo.pathFromNodeForRead(node)
			if err != nil {
				fbo.log.CErrorf(ctx, "Couldn't get path: %v", err)
				continue
			}
			if !p.hasValidParent() {
				fbo.log.CErrorf(ctx, "Removed node %s has no parent", p)
				continue
			}
			parentPath := p.parentPath()
			parentNode := fbo.nodeCache.Get(parentPath.tailPointer().ref())
			if parentNode != nil {
				changes = append(changes, NodeChange{
					Node:       parentNode,
					DirUpdated: []string{p.tailName()},
				})
			}

			fbo.log.CDebugf(ctx, "resolutionOp: remove %s, node %p",
				p.tailPointer(), node.GetID())
			// Revert the path back to the original BlockPointers,
			// before the updates were applied.
			if len(reverseUpdates) == 0 {
				for _, update := range op.AllUpdates() {
					reverseUpdates[update.Ref] = update.Unref
				}
			}
			for i, pNode := range p.path {
				if oldPtr, ok := reverseUpdates[pNode.BlockPointer]; ok {
					p.path[i].BlockPointer = oldPtr
				}
			}
			fbo.nodeCache.Unlink(p.tailPointer().ref(), p)
		}
		if len(changes) == 0 {
			return
		}
	}

	fbo.observers.batchChanges(ctx, changes)
}

func (fbo *folderBranchOps) getCurrMDRevisionLocked(lState *lockState) MetadataRevision {
	fbo.headLock.AssertAnyLocked(lState)

	if fbo.head != (ImmutableRootMetadata{}) {
		return fbo.head.Revision()
	}
	return MetadataRevisionUninitialized
}

func (fbo *folderBranchOps) getCurrMDRevision(
	lState *lockState) MetadataRevision {
	fbo.headLock.RLock(lState)
	defer fbo.headLock.RUnlock(lState)
	return fbo.getCurrMDRevisionLocked(lState)
}

type applyMDUpdatesFunc func(context.Context, *lockState, []ImmutableRootMetadata) error

func (fbo *folderBranchOps) applyMDUpdatesLocked(ctx context.Context,
	lState *lockState, rmds []ImmutableRootMetadata) error {
	fbo.mdWriterLock.AssertLocked(lState)

	fbo.headLock.Lock(lState)
	defer fbo.headLock.Unlock(lState)

	// if we have staged changes, ignore all updates until conflict
	// resolution kicks in.  TODO: cache these for future use.
	if !fbo.isMasterBranchLocked(lState) {
		if len(rmds) > 0 {
			// setHeadLocked takes care of merged case
			fbo.setLatestMergedRevisionLocked(ctx, lState, rmds[len(rmds)-1].Revision(), false)

			unmergedRev := MetadataRevisionUninitialized
			if fbo.head != (ImmutableRootMetadata{}) {
				unmergedRev = fbo.head.Revision()
			}
			fbo.cr.Resolve(unmergedRev, rmds[len(rmds)-1].Revision())
		}
		return UnmergedError{}
	}

	// Don't allow updates while we're in the dirty state; the next
	// sync will put us into an unmerged state anyway and we'll
	// require conflict resolution.
	if fbo.blocks.GetState(lState) != cleanState {
		return errors.New("Ignoring MD updates while writes are dirty")
	}

	appliedRevs := make([]ImmutableRootMetadata, 0, len(rmds))
	for _, rmd := range rmds {
		// check that we're applying the expected MD revision
		if rmd.Revision() <= fbo.getCurrMDRevisionLocked(lState) {
			// Already caught up!
			continue
		}
		if err := isReadableOrError(ctx, fbo.config, rmd.ReadOnly()); err != nil {
			return err
		}

		err := fbo.setHeadSuccessorLocked(ctx, lState, rmd, false)
		if err != nil {
			return err
		}
		// No new operations in these.
		if rmd.IsWriterMetadataCopiedSet() {
			continue
		}
		for _, op := range rmd.data.Changes.Ops {
			fbo.notifyOneOpLocked(ctx, lState, op, rmd)
		}
		appliedRevs = append(appliedRevs, rmd)
	}
	if len(appliedRevs) > 0 {
		fbo.editHistory.UpdateHistory(ctx, appliedRevs)
	}
	return nil
}

func (fbo *folderBranchOps) undoMDUpdatesLocked(ctx context.Context,
	lState *lockState, rmds []ImmutableRootMetadata) error {
	fbo.mdWriterLock.AssertLocked(lState)

	fbo.headLock.Lock(lState)
	defer fbo.headLock.Unlock(lState)

	// Don't allow updates while we're in the dirty state; the next
	// sync will put us into an unmerged state anyway and we'll
	// require conflict resolution.
	if fbo.blocks.GetState(lState) != cleanState {
		return NotPermittedWhileDirtyError{}
	}

	// go backwards through the updates
	for i := len(rmds) - 1; i >= 0; i-- {
		rmd := rmds[i]
		// on undo, it's ok to re-apply the current revision since you
		// need to invert all of its ops.
		//
		// This duplicates a check in
		// fbo.setHeadPredecessorLocked. TODO: Remove this
		// duplication.
		if rmd.Revision() != fbo.getCurrMDRevisionLocked(lState) &&
			rmd.Revision() != fbo.getCurrMDRevisionLocked(lState)-1 {
			return MDUpdateInvertError{rmd.Revision(),
				fbo.getCurrMDRevisionLocked(lState)}
		}

		// TODO: Check that the revisions are equal only for
		// the first iteration.
		if rmd.Revision() < fbo.getCurrMDRevisionLocked(lState) {
			err := fbo.setHeadPredecessorLocked(ctx, lState, rmd)
			if err != nil {
				return err
			}
		}

		// iterate the ops in reverse and invert each one
		ops := rmd.data.Changes.Ops
		for j := len(ops) - 1; j >= 0; j-- {
			io, err := invertOpForLocalNotifications(ops[j])
			if err != nil {
				fbo.log.CWarningf(ctx,
					"got error %v when invert op %v; "+
						"skipping. Open file handles "+
						"may now be in an invalid "+
						"state, which can be fixed by "+
						"either closing them all or "+
						"restarting KBFS.",
					err, ops[j])
				continue
			}
			fbo.notifyOneOpLocked(ctx, lState, io, rmd)
		}
	}
	// TODO: update the edit history?
	return nil
}

func (fbo *folderBranchOps) applyMDUpdates(ctx context.Context,
	lState *lockState, rmds []ImmutableRootMetadata) error {
	fbo.mdWriterLock.Lock(lState)
	defer fbo.mdWriterLock.Unlock(lState)
	return fbo.applyMDUpdatesLocked(ctx, lState, rmds)
}

func (fbo *folderBranchOps) getLatestMergedRevision(lState *lockState) MetadataRevision {
	fbo.headLock.RLock(lState)
	defer fbo.headLock.RUnlock(lState)
	return fbo.latestMergedRevision
}

// caller should have held fbo.headLock
func (fbo *folderBranchOps) setLatestMergedRevisionLocked(ctx context.Context, lState *lockState, rev MetadataRevision, allowBackward bool) {
	fbo.headLock.AssertLocked(lState)

	if fbo.latestMergedRevision < rev || allowBackward {
		fbo.latestMergedRevision = rev
		fbo.log.CDebugf(ctx, "Updated latestMergedRevision to %d.", rev)
	} else {
		fbo.log.CDebugf(ctx, "Local latestMergedRevision (%d) is higher than "+
			"the new revision (%d); won't update.", fbo.latestMergedRevision, rev)
	}
}

// Assumes all necessary locking is either already done by caller, or
// is done by applyFunc.
func (fbo *folderBranchOps) getAndApplyMDUpdates(ctx context.Context,
	lState *lockState, applyFunc applyMDUpdatesFunc) error {
	// first look up all MD revisions newer than my current head
	start := fbo.getLatestMergedRevision(lState) + 1
	rmds, err := getMergedMDUpdates(ctx, fbo.config, fbo.id(), start)
	if err != nil {
		return err
	}

	err = applyFunc(ctx, lState, rmds)
	if err != nil {
		return err
	}
	return nil
}

func (fbo *folderBranchOps) getAndApplyNewestUnmergedHead(ctx context.Context,
	lState *lockState) error {
	fbo.log.CDebugf(ctx, "Fetching the newest unmerged head")
	bid := func() BranchID {
		fbo.mdWriterLock.Lock(lState)
		defer fbo.mdWriterLock.Unlock(lState)
		return fbo.bid
	}()

	// We can only ever be at most one revision behind, so fetch the
	// latest unmerged revision and apply it as a successor.
	md, err := fbo.config.MDOps().GetUnmergedForTLF(ctx, fbo.id(), bid)
	if err != nil {
		return err
	}

	if md == (ImmutableRootMetadata{}) {
		// There is no unmerged revision, oops!
		return errors.New("Couldn't find an unmerged head")
	}

	fbo.mdWriterLock.Lock(lState)
	defer fbo.mdWriterLock.Unlock(lState)
	if fbo.bid != bid {
		// The branches switched (apparently CR completed), so just
		// try again.
		fbo.log.CDebugf(ctx, "Branches switched while fetching unmerged head")
		return nil
	}

	fbo.headLock.Lock(lState)
	defer fbo.headLock.Unlock(lState)
	if err := fbo.setHeadSuccessorLocked(ctx, lState, md, false); err != nil {
		return err
	}
	fbo.notifyBatchLocked(ctx, lState, md)
	if err := fbo.config.MDCache().Put(md); err != nil {
		return err
	}
	return nil
}

// getUnmergedMDUpdates returns a slice of the unmerged MDs for this
// TLF's current unmerged branch and unmerged branch, between the
// merge point for the branch and the current head.  The returned MDs
// are the same instances that are stored in the MD cache, so they
// should be modified with care.
func (fbo *folderBranchOps) getUnmergedMDUpdates(
	ctx context.Context, lState *lockState) (
	MetadataRevision, []ImmutableRootMetadata, error) {
	// acquire mdWriterLock to read the current branch ID.
	bid := func() BranchID {
		fbo.mdWriterLock.Lock(lState)
		defer fbo.mdWriterLock.Unlock(lState)
		return fbo.bid
	}()
	return getUnmergedMDUpdates(ctx, fbo.config, fbo.id(),
		bid, fbo.getCurrMDRevision(lState))
}

func (fbo *folderBranchOps) getUnmergedMDUpdatesLocked(
	ctx context.Context, lState *lockState) (
	MetadataRevision, []ImmutableRootMetadata, error) {
	fbo.mdWriterLock.AssertLocked(lState)

	return getUnmergedMDUpdates(ctx, fbo.config, fbo.id(),
		fbo.bid, fbo.getCurrMDRevision(lState))
}

// Returns a list of block pointers that were created during the
// staged era.
func (fbo *folderBranchOps) undoUnmergedMDUpdatesLocked(
	ctx context.Context, lState *lockState) ([]BlockPointer, error) {
	fbo.mdWriterLock.AssertLocked(lState)

	currHead, unmergedRmds, err := fbo.getUnmergedMDUpdatesLocked(ctx, lState)
	if err != nil {
		return nil, err
	}

	err = fbo.undoMDUpdatesLocked(ctx, lState, unmergedRmds)
	if err != nil {
		return nil, err
	}

	// We have arrived at the branch point.  The new root is
	// the previous revision from the current head.  Find it
	// and apply.  TODO: somehow fake the current head into
	// being currHead-1, so that future calls to
	// applyMDUpdates will fetch this along with the rest of
	// the updates.
	fbo.setBranchIDLocked(lState, NullBranchID)

	rmds, err := getMDRange(ctx, fbo.config, fbo.id(), NullBranchID,
		currHead, currHead, Merged)
	if err != nil {
		return nil, err
	}
	if len(rmds) == 0 {
		return nil, fmt.Errorf("Couldn't find the branch point %d", currHead)
	}
	err = func() error {
		fbo.headLock.Lock(lState)
		defer fbo.headLock.Unlock(lState)
		err = fbo.setHeadPredecessorLocked(ctx, lState, rmds[0])
		if err != nil {
			return err
		}
		fbo.setLatestMergedRevisionLocked(ctx, lState, rmds[0].Revision(), true)
		return nil
	}()
	if err != nil {
		return nil, err
	}

	// Return all new refs
	var unmergedPtrs []BlockPointer
	for _, rmd := range unmergedRmds {
		for _, op := range rmd.data.Changes.Ops {
			for _, ptr := range op.Refs() {
				if ptr != zeroPtr {
					unmergedPtrs = append(unmergedPtrs, ptr)
				}
			}
			for _, update := range op.AllUpdates() {
				if update.Ref != zeroPtr {
					unmergedPtrs = append(unmergedPtrs, update.Ref)
				}
			}
		}
	}

	return unmergedPtrs, nil
}

func (fbo *folderBranchOps) unstageLocked(ctx context.Context,
	lState *lockState) error {
	fbo.mdWriterLock.AssertLocked(lState)

	// fetch all of my unstaged updates, and undo them one at a time
	bid, wasMasterBranch := fbo.bid, fbo.isMasterBranchLocked(lState)
	unmergedPtrs, err := fbo.undoUnmergedMDUpdatesLocked(ctx, lState)
	if err != nil {
		return err
	}

	// let the server know we no longer have need
	if !wasMasterBranch {
		err = fbo.config.MDOps().PruneBranch(ctx, fbo.id(), bid)
		if err != nil {
			return err
		}
	}

	// now go forward in time, if possible
	err = fbo.getAndApplyMDUpdates(ctx, lState,
		fbo.applyMDUpdatesLocked)
	if err != nil {
		return err
	}

	md, err := fbo.getMDForWriteLocked(ctx, lState)
	if err != nil {
		return err
	}

	// Finally, create a resolutionOp with the newly-unref'd pointers.
	resOp := newResolutionOp()
	for _, ptr := range unmergedPtrs {
		resOp.AddUnrefBlock(ptr)
	}
	md.AddOp(resOp)
	return fbo.finalizeMDWriteLocked(ctx, lState, md, &blockPutState{}, NoExcl)
}

// TODO: remove once we have automatic conflict resolution
func (fbo *folderBranchOps) UnstageForTesting(
	ctx context.Context, folderBranch FolderBranch) (err error) {
	fbo.log.CDebugf(ctx, "UnstageForTesting")
	defer func() { fbo.deferLog.CDebugf(ctx, "Done: %v", err) }()

	if folderBranch != fbo.folderBranch {
		return WrongOpsError{fbo.folderBranch, folderBranch}
	}

	return runUnlessCanceled(ctx, func() error {
		lState := makeFBOLockState()

		if fbo.isMasterBranch(lState) {
			// no-op
			return nil
		}

		if fbo.blocks.GetState(lState) != cleanState {
			return NotPermittedWhileDirtyError{}
		}

		// launch unstaging in a new goroutine, because we don't want to
		// use the provided context because upper layers might ignore our
		// notifications if we do.  But we still want to wait for the
		// context to cancel.
		c := make(chan error, 1)
		freshCtx, cancel := fbo.newCtxWithFBOID()
		defer cancel()
		fbo.log.CDebugf(freshCtx, "Launching new context for UnstageForTesting")
		go func() {
			lState := makeFBOLockState()
			c <- fbo.doMDWriteWithRetry(ctx, lState,
				func(lState *lockState) error {
					return fbo.unstageLocked(freshCtx, lState)
				})
		}()

		select {
		case err := <-c:
			return err
		case <-ctx.Done():
			return ctx.Err()
		}
	})
}

// mdWriterLock must be taken by the caller.
func (fbo *folderBranchOps) rekeyLocked(ctx context.Context,
	lState *lockState, promptPaper bool) (err error) {
	fbo.mdWriterLock.AssertLocked(lState)

	if !fbo.isMasterBranchLocked(lState) {
		return errors.New("Can't rekey while staged.")
	}

	head := fbo.getHead(lState)
	if head != (ImmutableRootMetadata{}) {
		// If we already have a cached revision, make sure we're
		// up-to-date with the latest revision before inspecting the
		// metadata, since Rekey doesn't let us go into CR mode, and
		// we don't actually get folder update notifications when the
		// rekey bit is set, just a "folder needs rekey" update.
		if err := fbo.getAndApplyMDUpdates(
			ctx, lState, fbo.applyMDUpdatesLocked); err != nil {
			if applyErr, ok := err.(MDRevisionMismatch); !ok ||
				applyErr.rev != applyErr.curr {
				return err
			}
		}
	}

	md, rekeyWasSet, err := fbo.getMDForRekeyWriteLocked(ctx, lState)
	if err != nil {
		return err
	}

	if fbo.rekeyWithPromptTimer != nil {
		if !promptPaper {
			fbo.log.CDebugf(ctx, "rekeyWithPrompt superseded before it fires.")
		} else if !md.IsRekeySet() {
			fbo.rekeyWithPromptTimer.Stop()
			fbo.rekeyWithPromptTimer = nil
			// If the rekey bit isn't set, then some other device
			// already took care of our request, and we can stop
			// early.  Note that if this FBO never registered for
			// updates, then we might not yet have seen the update, in
			// which case we'll still try to rekey but it will fail as
			// a conflict.
			fbo.log.CDebugf(ctx, "rekeyWithPrompt not needed because the "+
				"rekey bit was already unset.")
			return nil
		}
	}

	rekeyDone, tlfCryptKey, err := fbo.config.KeyManager().
		Rekey(ctx, md, promptPaper)

	stillNeedsRekey := false
	switch err.(type) {
	case nil:
		// TODO: implement a "forced" option that rekeys even when the
		// devices haven't changed?
		if !rekeyDone {
			fbo.log.CDebugf(ctx, "No rekey necessary")
			return nil
		}
		// Clear the rekey bit if any.
		md.clearRekeyBit()
		_, uid, err := fbo.config.KBPKI().GetCurrentUserInfo(ctx)
		if err != nil {
			return err
		}
		// Readers can't clear the last revision, because:
		// 1) They don't have access to the writer metadata, so can't clear the
		//    block changes.
		// 2) Readers need the MetadataFlagWriterMetadataCopied bit set for
		//	  MDServer to authorize the write.
		// Without this check, MDServer returns an Unauthorized error.
		if md.GetTlfHandle().IsWriter(uid) {
			md.clearLastRevision()
		}

	case RekeyIncompleteError:
		if !rekeyDone && rekeyWasSet {
			// The rekey bit was already set, and there's nothing else
			// we can to do, so don't put any new revisions.
			fbo.log.CDebugf(ctx, "No further rekey possible by this user.")
			return nil
		}

		// Rekey incomplete, fallthrough without early exit, to ensure
		// we write the metadata with any potential changes
		fbo.log.CDebugf(ctx,
			"Rekeyed reader devices, but still need writer rekey")

	case NeedOtherRekeyError:
		stillNeedsRekey = true
	case NeedSelfRekeyError:
		stillNeedsRekey = true

	default:
		if err == context.DeadlineExceeded {
			fbo.log.CDebugf(ctx, "Paper key prompt timed out")
			// Reschedule the prompt in the timeout case.
			stillNeedsRekey = true
		} else {
			return err
		}
	}

	if stillNeedsRekey {
		fbo.log.CDebugf(ctx, "Device doesn't have access to rekey")
		// If we didn't have read access, then we don't have any
		// unlocked paper keys.  Wait for some time, and then if we
		// still aren't rekeyed, try again but this time prompt the
		// user for any known paper keys.  We do this even if the
		// rekey bit is already set, since we may have restarted since
		// the previous rekey attempt, before prompting for the paper
		// key.  Only schedule this as a one-time event, since direct
		// folder accesses from the user will also cause a
		// rekeyWithPrompt.
		//
		// Only ever set the timer once.
		if fbo.rekeyWithPromptTimer == nil {
			d := fbo.config.RekeyWithPromptWaitTime()
			fbo.log.CDebugf(ctx, "Scheduling a rekeyWithPrompt in %s", d)
			fbo.rekeyWithPromptTimer = time.AfterFunc(d, fbo.rekeyWithPrompt)
		}

		if rekeyWasSet {
			// Devices not yet keyed shouldn't set the rekey bit again
			fbo.log.CDebugf(ctx, "Rekey bit already set")
			return nil
		}
		// This device hasn't been keyed yet, fall through to set the rekey bit
	}

	// add an empty operation to satisfy assumptions elsewhere
	md.AddOp(newRekeyOp())

	// we still let readers push a new md block that we validate against reader
	// permissions
	err = fbo.finalizeMDRekeyWriteLocked(ctx, lState, md)
	if err != nil {
		return err
	}

	// cache any new TLF crypt key
	if tlfCryptKey != nil {
		keyGen := md.LatestKeyGeneration()
		err = fbo.config.KeyCache().PutTLFCryptKey(md.TlfID(), keyGen, *tlfCryptKey)
		if err != nil {
			return err
		}
	}

	// send rekey finish notification
	handle := md.GetTlfHandle()
	fbo.config.Reporter().Notify(ctx,
		rekeyNotification(ctx, fbo.config, handle, true))
	if !stillNeedsRekey && fbo.rekeyWithPromptTimer != nil {
		fbo.log.CDebugf(ctx, "Scheduled rekey timer no longer needed")
		fbo.rekeyWithPromptTimer.Stop()
		fbo.rekeyWithPromptTimer = nil
	}
	return nil
}

func (fbo *folderBranchOps) rekeyWithPrompt() {
	var err error
	ctx := ctxWithRandomIDReplayable(
		context.Background(), CtxRekeyIDKey, CtxRekeyOpID, fbo.log)
	// Only give the user limited time to enter their paper key, so we
	// don't wait around forever.
	d := fbo.config.RekeyWithPromptWaitTime()
	ctx, cancel := context.WithTimeout(ctx, d)
	defer cancel()
	if ctx, err = NewContextWithCancellationDelayer(ctx); err != nil {
		panic(err)
	}

	fbo.log.CDebugf(ctx, "rekeyWithPrompt")
	defer func() { fbo.deferLog.CDebugf(ctx, "Done: %v", err) }()

	err = fbo.doMDWriteWithRetryUnlessCanceled(ctx,
		func(lState *lockState) error {
			return fbo.rekeyLocked(ctx, lState, true)
		})
}

// Rekey rekeys the given folder.
func (fbo *folderBranchOps) Rekey(ctx context.Context, tlf TlfID) (err error) {
	fbo.log.CDebugf(ctx, "Rekey")
	defer func() {
		fbo.deferLog.CDebugf(ctx, "Done: %v", err)
	}()

	fb := FolderBranch{tlf, MasterBranch}
	if fb != fbo.folderBranch {
		return WrongOpsError{fbo.folderBranch, fb}
	}

	return fbo.doMDWriteWithRetryUnlessCanceled(ctx,
		func(lState *lockState) error {
			return fbo.rekeyLocked(ctx, lState, false)
		})
}

func (fbo *folderBranchOps) SyncFromServerForTesting(
	ctx context.Context, folderBranch FolderBranch) (err error) {
	fbo.log.CDebugf(ctx, "SyncFromServerForTesting")
	defer func() { fbo.deferLog.CDebugf(ctx, "Done: %v", err) }()

	if folderBranch != fbo.folderBranch {
		return WrongOpsError{fbo.folderBranch, folderBranch}
	}

	lState := makeFBOLockState()

	if !fbo.isMasterBranch(lState) {
		if err := fbo.cr.Wait(ctx); err != nil {
			return err
		}
		// If we are still staged after the wait, then we have a problem.
		if !fbo.isMasterBranch(lState) {
			return fmt.Errorf("Conflict resolution didn't take us out of " +
				"staging.")
		}
	}

	dirtyRefs := fbo.blocks.GetDirtyRefs(lState)
	if len(dirtyRefs) > 0 {
		for _, ref := range dirtyRefs {
			fbo.log.CDebugf(ctx, "DeCache entry left: %v", ref)
		}
		return errors.New("Can't sync from server while dirty.")
	}

	if err := fbo.getAndApplyMDUpdates(ctx, lState, fbo.applyMDUpdates); err != nil {
		if applyErr, ok := err.(MDRevisionMismatch); ok {
			if applyErr.rev == applyErr.curr {
				fbo.log.CDebugf(ctx, "Already up-to-date with server")
				return nil
			}
		}
		return err
	}

	// Wait for all the asynchronous block archiving and quota
	// reclamation to hit the block server.
	if err := fbo.fbm.waitForArchives(ctx); err != nil {
		return err
	}
	if err := fbo.fbm.waitForDeletingBlocks(ctx); err != nil {
		return err
	}
	if err := fbo.editHistory.Wait(ctx); err != nil {
		return err
	}
	return fbo.fbm.waitForQuotaReclamations(ctx)
}

// CtxFBOTagKey is the type used for unique context tags within folderBranchOps
type CtxFBOTagKey int

const (
	// CtxFBOIDKey is the type of the tag for unique operation IDs
	// within folderBranchOps.
	CtxFBOIDKey CtxFBOTagKey = iota
)

// CtxFBOOpID is the display name for the unique operation
// folderBranchOps ID tag.
const CtxFBOOpID = "FBOID"

func (fbo *folderBranchOps) ctxWithFBOID(ctx context.Context) context.Context {
	return ctxWithRandomIDReplayable(ctx, CtxFBOIDKey, CtxFBOOpID, fbo.log)
}

func (fbo *folderBranchOps) newCtxWithFBOID() (context.Context, context.CancelFunc) {
	// No need to call NewContextReplayable since ctxWithFBOID calls
	// ctxWithRandomIDReplayable, which attaches replayably.
	ctx := fbo.ctxWithFBOID(context.Background())
	ctx, cancelFunc := context.WithCancel(ctx)
	ctx, err := NewContextWithCancellationDelayer(ctx)
	if err != nil {
		panic(err)
	}
	return ctx, cancelFunc
}

// Run the passed function with a context that's canceled on shutdown.
func (fbo *folderBranchOps) runUnlessShutdown(fn func(ctx context.Context) error) error {
	ctx, cancelFunc := fbo.newCtxWithFBOID()
	defer cancelFunc()
	errChan := make(chan error, 1)
	go func() {
		errChan <- fn(ctx)
	}()

	select {
	case err := <-errChan:
		return err
	case <-fbo.shutdownChan:
		return ShutdownHappenedError{}
	}
}

func (fbo *folderBranchOps) registerAndWaitForUpdates() {
	defer close(fbo.updateDoneChan)
	childDone := make(chan struct{})
	err := fbo.runUnlessShutdown(func(ctx context.Context) error {
		defer close(childDone)
		// If we fail to register for or process updates, try again
		// with an exponential backoff, so we don't overwhelm the
		// server or ourselves with too many attempts in a hopeless
		// situation.
		expBackoff := backoff.NewExponentialBackOff()
		// Never give up hope until we shut down
		expBackoff.MaxElapsedTime = 0
		// Register and wait in a loop unless we hit an unrecoverable error
		for {
			err := backoff.RetryNotifyWithContext(ctx, func() error {
				// Replace the FBOID one with a fresh id for every attempt
				newCtx := fbo.ctxWithFBOID(ctx)
				updateChan, err := fbo.registerForUpdates(newCtx)
				if err != nil {
					select {
					case <-ctx.Done():
						// Shortcut the retry, we're done.
						return nil
					default:
						return err
					}
				}
				err = fbo.waitForAndProcessUpdates(newCtx, updateChan)
				if _, ok := err.(UnmergedError); ok {
					// skip the back-off timer and continue directly to next
					// registerForUpdates
					return nil
				}
				select {
				case <-ctx.Done():
					// Shortcut the retry, we're done.
					return nil
				default:
					return err
				}
			},
				expBackoff,
				func(err error, nextTime time.Duration) {
					fbo.log.CDebugf(ctx,
						"Retrying registerForUpdates in %s due to err: %v",
						nextTime, err)
				})
			if err != nil {
				return err
			}
		}
	})

	if err != nil && err != context.Canceled {
		fbo.log.CWarningf(context.Background(),
			"registerAndWaitForUpdates failed unexpectedly with an error: %v",
			err)
	}
	<-childDone
}

func (fbo *folderBranchOps) registerForUpdates(ctx context.Context) (
	updateChan <-chan error, err error) {
	lState := makeFBOLockState()
	currRev := fbo.getCurrMDRevision(lState)
	fbo.log.CDebugf(ctx, "Registering for updates (curr rev = %d)", currRev)
	defer func() { fbo.deferLog.CDebugf(ctx, "Done: %v", err) }()
	// RegisterForUpdate will itself retry on connectivity issues
	return fbo.config.MDServer().RegisterForUpdate(ctx, fbo.id(),
		fbo.getLatestMergedRevision(lState))
}

func (fbo *folderBranchOps) waitForAndProcessUpdates(
	ctx context.Context, updateChan <-chan error) (err error) {
	// successful registration; now, wait for an update or a shutdown
	fbo.log.CDebugf(ctx, "Waiting for updates")
	defer func() { fbo.deferLog.CDebugf(ctx, "Done: %v", err) }()

	lState := makeFBOLockState()

	for {
		select {
		case err := <-updateChan:
			fbo.log.CDebugf(ctx, "Got an update: %v", err)
			if err != nil {
				return err
			}
			// Getting and applying the updates requires holding
			// locks, so make sure it doesn't take too long.
			ctx, cancel := context.WithTimeout(ctx, backgroundTaskTimeout)
			defer cancel()
			err = fbo.getAndApplyMDUpdates(ctx, lState, fbo.applyMDUpdates)
			if err != nil {
				fbo.log.CDebugf(ctx, "Got an error while applying "+
					"updates: %v", err)
				return err
			}
			return nil
		case unpause := <-fbo.updatePauseChan:
			fbo.log.CInfof(ctx, "Updates paused")
			// wait to be unpaused
			select {
			case <-unpause:
				fbo.log.CInfof(ctx, "Updates unpaused")
			case <-ctx.Done():
				return ctx.Err()
			}
		case <-ctx.Done():
			return ctx.Err()
		}
	}
}

func (fbo *folderBranchOps) backgroundFlusher(betweenFlushes time.Duration) {
	ticker := time.NewTicker(betweenFlushes)
	defer ticker.Stop()
	lState := makeFBOLockState()
	var prevDirtyRefMap map[blockRef]bool
	sameDirtyRefCount := 0
	for {
		doSelect := true
		if fbo.blocks.GetState(lState) == dirtyState &&
			fbo.config.DirtyBlockCache().ShouldForceSync() {
			// We have dirty files, and the system has a full buffer,
			// so don't bother waiting for a signal, just get right to
			// the main attraction.
			doSelect = false
		}

		if doSelect {
			select {
			case <-ticker.C:
			case <-fbo.forceSyncChan:
			case <-fbo.shutdownChan:
				return
			}
		}

		dirtyRefs := fbo.blocks.GetDirtyRefs(lState)
		if len(dirtyRefs) == 0 {
			sameDirtyRefCount = 0
			continue
		}

		// Make sure we are making some progress
		currDirtyRefMap := make(map[blockRef]bool)
		for _, ref := range dirtyRefs {
			currDirtyRefMap[ref] = true
		}
		if reflect.DeepEqual(currDirtyRefMap, prevDirtyRefMap) {
			sameDirtyRefCount++
		} else {
			sameDirtyRefCount = 0
		}
		if sameDirtyRefCount >= 10 {
			panic(fmt.Sprintf("Making no Sync progress on dirty refs: %v",
				dirtyRefs))
		}
		prevDirtyRefMap = currDirtyRefMap

		fbo.runUnlessShutdown(func(ctx context.Context) (err error) {
			// Denote that these are coming from a background
			// goroutine, not directly from any user.
			ctx = NewContextReplayable(ctx,
				func(ctx context.Context) context.Context {
					return context.WithValue(ctx, CtxBackgroundSyncKey, "1")
				})
			// Just in case network access or a bug gets stuck for a
			// long time, time out the sync eventually.
			longCtx, longCancel :=
				context.WithTimeout(ctx, backgroundTaskTimeout)
			defer longCancel()

			// Make sure this loop doesn't starve user requests for
			// too long.  But use the longer-timeout version in the
			// actual Sync command, to avoid unnecessary errors.
			shortCtx, shortCancel := context.WithTimeout(ctx, 1*time.Second)
			defer shortCancel()
			for _, ref := range dirtyRefs {
				select {
				case <-shortCtx.Done():
					fbo.log.CDebugf(ctx,
						"Stopping background sync early due to timeout")
					return nil
				default:
				}

				node := fbo.nodeCache.Get(ref)
				if node == nil {
					continue
				}
				err := fbo.Sync(longCtx, node)
				if err != nil {
					// Just log the warning and keep trying to
					// sync the rest of the dirty files.
					p := fbo.nodeCache.PathFromNode(node)
					fbo.log.CWarningf(ctx, "Couldn't sync dirty file with "+
						"ref=%v, nodeID=%p, and path=%v: %v",
						ref, node.GetID(), p, err)
				}
			}
			return nil
		})
	}
}

func (fbo *folderBranchOps) blockUnmergedWrites(lState *lockState) {
	fbo.mdWriterLock.Lock(lState)
}

func (fbo *folderBranchOps) unblockUnmergedWrites(lState *lockState) {
	fbo.mdWriterLock.Unlock(lState)
}

func (fbo *folderBranchOps) finalizeResolutionLocked(ctx context.Context,
	lState *lockState, md *RootMetadata, bps *blockPutState,
	newOps []op) error {
	fbo.mdWriterLock.AssertLocked(lState)

	// Put the blocks into the cache so that, even if we fail below,
	// future attempts may reuse the blocks.
	err := fbo.finalizeBlocks(bps)
	if err != nil {
		return err
	}

	// Last chance to get pre-empted.
	select {
	case <-ctx.Done():
		return ctx.Err()
	default:
	}

	// Put the MD.  If there's a conflict, abort the whole process and
	// let CR restart itself.
	mdID, err := fbo.config.MDOps().Put(ctx, md)
	doUnmergedPut := isRevisionConflict(err)
	if doUnmergedPut {
		fbo.log.CDebugf(ctx, "Got a conflict after resolution; aborting CR")
		return err
	}
	if err != nil {
		return err
	}

	err = fbo.config.MDOps().PruneBranch(ctx, fbo.id(), fbo.bid)
	if err != nil {
		return err
	}

	// Queue a rekey if the bit was set.
	if md.IsRekeySet() {
		defer fbo.config.RekeyQueue().Enqueue(md.TlfID())
	}

	md.swapCachedBlockChanges()

	// Set the head to the new MD.
	fbo.headLock.Lock(lState)
	defer fbo.headLock.Unlock(lState)
	irmd := MakeImmutableRootMetadata(md, mdID, fbo.config.Clock().Now())
	err = fbo.setHeadConflictResolvedLocked(ctx, lState, irmd)
	if err != nil {
		fbo.log.CWarningf(ctx, "Couldn't set local MD head after a "+
			"successful put: %v", err)
		return err
	}
	fbo.setBranchIDLocked(lState, NullBranchID)

	// Archive the old, unref'd blocks
	fbo.fbm.archiveUnrefBlocks(irmd.ReadOnly())

	// notifyOneOp for every fixed-up merged op.
	for _, op := range newOps {
		fbo.notifyOneOpLocked(ctx, lState, op, irmd)
	}
	fbo.editHistory.UpdateHistory(ctx, []ImmutableRootMetadata{irmd})
	return nil
}

// finalizeResolution caches all the blocks, and writes the new MD to
// the merged branch, failing if there is a conflict.  It also sends
// out the given newOps notifications locally.  This is used for
// completing conflict resolution.
func (fbo *folderBranchOps) finalizeResolution(ctx context.Context,
	lState *lockState, md *RootMetadata, bps *blockPutState,
	newOps []op) error {
	// Take the writer lock.
	fbo.mdWriterLock.Lock(lState)
	defer fbo.mdWriterLock.Unlock(lState)
	return fbo.finalizeResolutionLocked(ctx, lState, md, bps, newOps)
}

func (fbo *folderBranchOps) unstageAfterFailedResolution(ctx context.Context,
	lState *lockState) error {
	// Take the writer lock.
	fbo.mdWriterLock.Lock(lState)
	defer fbo.mdWriterLock.Unlock(lState)

	// Last chance to get pre-empted.
	select {
	case <-ctx.Done():
		return ctx.Err()
	default:
	}

	fbo.log.CWarningf(ctx, "Unstaging branch %s after a resolution failure",
		fbo.bid)
	return fbo.unstageLocked(ctx, lState)
}

// GetUpdateHistory implements the KBFSOps interface for folderBranchOps
func (fbo *folderBranchOps) GetUpdateHistory(ctx context.Context,
	folderBranch FolderBranch) (history TLFUpdateHistory, err error) {
	fbo.log.CDebugf(ctx, "GetUpdateHistory")
	defer func() { fbo.deferLog.CDebugf(ctx, "Done: %v", err) }()

	if folderBranch != fbo.folderBranch {
		return TLFUpdateHistory{}, WrongOpsError{fbo.folderBranch, folderBranch}
	}

	rmds, err := getMergedMDUpdates(ctx, fbo.config, fbo.id(),
		MetadataRevisionInitial)
	if err != nil {
		return TLFUpdateHistory{}, err
	}

	if len(rmds) > 0 {
		rmd := rmds[len(rmds)-1]
		history.ID = rmd.TlfID().String()
		history.Name = rmd.GetTlfHandle().GetCanonicalPath()
	}
	history.Updates = make([]UpdateSummary, 0, len(rmds))
	writerNames := make(map[keybase1.UID]string)
	for _, rmd := range rmds {
		writer, ok := writerNames[rmd.LastModifyingWriter()]
		if !ok {
			name, err := fbo.config.KBPKI().
				GetNormalizedUsername(ctx, rmd.LastModifyingWriter())
			if err != nil {
				return TLFUpdateHistory{}, err
			}
			writer = string(name)
			writerNames[rmd.LastModifyingWriter()] = writer
		}
		updateSummary := UpdateSummary{
			Revision:  rmd.Revision(),
			Date:      time.Unix(0, rmd.data.Dir.Mtime),
			Writer:    writer,
			LiveBytes: rmd.DiskUsage(),
			Ops:       make([]OpSummary, 0, len(rmd.data.Changes.Ops)),
		}
		for _, op := range rmd.data.Changes.Ops {
			opSummary := OpSummary{
				Op:      op.String(),
				Refs:    make([]string, 0, len(op.Refs())),
				Unrefs:  make([]string, 0, len(op.Unrefs())),
				Updates: make(map[string]string),
			}
			for _, ptr := range op.Refs() {
				opSummary.Refs = append(opSummary.Refs, ptr.String())
			}
			for _, ptr := range op.Unrefs() {
				opSummary.Unrefs = append(opSummary.Unrefs, ptr.String())
			}
			for _, update := range op.AllUpdates() {
				opSummary.Updates[update.Unref.String()] = update.Ref.String()
			}
			updateSummary.Ops = append(updateSummary.Ops, opSummary)
		}
		history.Updates = append(history.Updates, updateSummary)
	}
	return history, nil
}

// GetEditHistory implements the KBFSOps interface for folderBranchOps
func (fbo *folderBranchOps) GetEditHistory(ctx context.Context,
	folderBranch FolderBranch) (edits TlfWriterEdits, err error) {
	fbo.log.CDebugf(ctx, "GetEditHistory")
	defer func() { fbo.deferLog.CDebugf(ctx, "Done: %v", err) }()

	if folderBranch != fbo.folderBranch {
		return nil, WrongOpsError{fbo.folderBranch, folderBranch}
	}

	lState := makeFBOLockState()
	head, err := fbo.getMDForReadHelper(ctx, lState, mdReadNeedIdentify)
	if err != nil {
		return nil, err
	}

	return fbo.editHistory.GetComplete(ctx, head)
}

// PushConnectionStatusChange pushes human readable connection status changes.
func (fbo *folderBranchOps) PushConnectionStatusChange(service string, newStatus error) {
	fbo.config.KBFSOps().PushConnectionStatusChange(service, newStatus)
}<|MERGE_RESOLUTION|>--- conflicted
+++ resolved
@@ -7,11 +7,8 @@
 import (
 	"errors"
 	"fmt"
-<<<<<<< HEAD
 	"os"
-=======
 	"reflect"
->>>>>>> 34ae99ab
 	"strings"
 	"sync"
 	"time"
