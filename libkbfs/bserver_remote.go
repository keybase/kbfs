// Copyright 2016 Keybase Inc. All rights reserved.
// Use of this source code is governed by a BSD
// license that can be found in the LICENSE file.

package libkbfs

import (
	"errors"
	"time"

	"github.com/keybase/backoff"
	"github.com/keybase/client/go/libkb"
	"github.com/keybase/client/go/logger"
	"github.com/keybase/client/go/protocol/keybase1"
	"github.com/keybase/go-framed-msgpack-rpc/rpc"
	"github.com/keybase/kbfs/kbfsblock"
	"github.com/keybase/kbfs/kbfscrypto"
	"github.com/keybase/kbfs/tlf"
	"golang.org/x/net/context"
)

const (
	// BServerTokenServer is the expected server type for bserver authentication.
	BServerTokenServer = "kbfs_block"
	// BServerTokenExpireIn is the TTL to use when constructing an authentication token.
	BServerTokenExpireIn = 2 * 60 * 60 // 2 hours
)

type blockServerRemoteConfig interface {
	diskBlockCacheGetter
	codecGetter
	currentInfoGetterGetter
	logMaker
}

// BlockServerRemote implements the BlockServer interface and
// represents a remote KBFS block server.
type BlockServerRemote struct {
<<<<<<< HEAD
	config     blockServerRemoteConfig
=======
	codec      kbfscodec.Codec
	csg        currentSessionGetter
>>>>>>> f830eb8c
	shutdownFn func()
	putClient  keybase1.BlockInterface
	getClient  keybase1.BlockInterface
	log        logger.Logger
	deferLog   logger.Logger
	blkSrvAddr string

	putAuthToken *kbfscrypto.AuthToken
	getAuthToken *kbfscrypto.AuthToken
}

// Test that BlockServerRemote fully implements the BlockServer interface.
var _ BlockServer = (*BlockServerRemote)(nil)

// blockServerRemoteAuthTokenRefresher is a helper struct for
// refreshing auth tokens.
type blockServerRemoteClientHandler struct {
	bs        *BlockServerRemote
	name      string
	authToken *kbfscrypto.AuthToken
	client    keybase1.BlockInterface
}

// RefreshAuthToken implements the AuthTokenRefreshHandler interface.
func (b *blockServerRemoteClientHandler) RefreshAuthToken(
	ctx context.Context) {
	if err := b.bs.resetAuth(ctx, b.client, b.authToken); err != nil {
		b.bs.log.CDebugf(ctx, "error refreshing auth token: %v", err)
	}
}

var _ kbfscrypto.AuthTokenRefreshHandler = (*blockServerRemoteClientHandler)(nil)

// HandlerName implements the ConnectionHandler interface.
func (b *blockServerRemoteClientHandler) HandlerName() string {
	return b.name
}

// OnConnect implements the ConnectionHandler interface.
func (b *blockServerRemoteClientHandler) OnConnect(ctx context.Context,
	conn *rpc.Connection, client rpc.GenericClient, _ *rpc.Server) error {
	// reset auth -- using client here would cause problematic recursion.
	c := keybase1.BlockClient{Cli: client}
	return b.bs.resetAuth(ctx, c, b.authToken)
}

// OnConnectError implements the ConnectionHandler interface.
func (b *blockServerRemoteClientHandler) OnConnectError(err error, wait time.Duration) {
	b.bs.log.Warning("connection error: %v; retrying in %s",
		err, wait)
	if b.authToken != nil {
		b.authToken.Shutdown()
	}
	// TODO: it might make sense to show something to the user if this is
	// due to authentication, for example.
}

// OnDoCommandError implements the ConnectionHandler interface.
func (b *blockServerRemoteClientHandler) OnDoCommandError(err error, wait time.Duration) {
	b.bs.log.Warning("DoCommand error: %v; retrying in %s",
		err, wait)
}

// OnDisconnected implements the ConnectionHandler interface.
func (b *blockServerRemoteClientHandler) OnDisconnected(ctx context.Context,
	status rpc.DisconnectStatus) {
	if status == rpc.StartingNonFirstConnection {
		b.bs.log.CWarningf(ctx, "disconnected")
	}
	if b.authToken != nil {
		b.authToken.Shutdown()
	}
}

// ShouldRetry implements the ConnectionHandler interface.
func (b *blockServerRemoteClientHandler) ShouldRetry(rpcName string, err error) bool {
	//do not let connection.go's DoCommand retry any batch rpcs automatically
	//because i will manually retry them without successfully completed references
	switch rpcName {
	case "keybase.1.block.delReferenceWithCount":
		return false
	case "keybase.1.block.archiveReferenceWithCount":
		return false
	case "keybase.1.block.archiveReference":
		return false
	}
	if _, ok := err.(kbfsblock.BServerErrorThrottle); ok {
		return true
	}
	if quotaErr, ok := err.(kbfsblock.BServerErrorOverQuota); ok && quotaErr.Throttled {
		return true
	}
	return false
}

// ShouldRetryOnConnect implements the ConnectionHandler interface.
func (b *blockServerRemoteClientHandler) ShouldRetryOnConnect(err error) bool {
	_, inputCanceled := err.(libkb.InputCanceledError)
	return !inputCanceled
}

var _ rpc.ConnectionHandler = (*blockServerRemoteClientHandler)(nil)

// NewBlockServerRemote constructs a new BlockServerRemote for the
// given address.
<<<<<<< HEAD
func NewBlockServerRemote(config blockServerRemoteConfig,
	signer kbfscrypto.Signer, blkSrvAddr string,
=======
func NewBlockServerRemote(codec kbfscodec.Codec, signer kbfscrypto.Signer,
	csg currentSessionGetter, log logger.Logger, blkSrvAddr string,
>>>>>>> f830eb8c
	rpcLogFactory *libkb.RPCLogFactory) *BlockServerRemote {
	log := config.MakeLogger("BSR")
	deferLog := log.CloneWithAddedDepth(1)
	bs := &BlockServerRemote{
<<<<<<< HEAD
		config:     config,
=======
		codec:      codec,
		csg:        csg,
>>>>>>> f830eb8c
		log:        log,
		deferLog:   deferLog,
		blkSrvAddr: blkSrvAddr,
	}
	bs.log.Debug("new instance server addr %s", blkSrvAddr)

	// Use two separate auth tokens and clients -- one for writes and
	// one for reads.  This allows small reads to avoid getting
	// trapped behind large asynchronous writes.  TODO: use some real
	// network QoS to achieve better prioritization within the actual
	// network.
	putClientHandler := &blockServerRemoteClientHandler{
		bs:   bs,
		name: "BlockServerRemotePut",
	}
	bs.putAuthToken = kbfscrypto.NewAuthToken(signer,
		BServerTokenServer, BServerTokenExpireIn,
		"libkbfs_bserver_remote", VersionString(), putClientHandler)
	putClientHandler.authToken = bs.putAuthToken
	getClientHandler := &blockServerRemoteClientHandler{
		bs:   bs,
		name: "BlockServerRemoteGet",
	}
	bs.getAuthToken = kbfscrypto.NewAuthToken(signer,
		BServerTokenServer, BServerTokenExpireIn,
		"libkbfs_bserver_remote", VersionString(), getClientHandler)
	getClientHandler.authToken = bs.getAuthToken

	constBackoff := backoff.NewConstantBackOff(RPCReconnectInterval)
	opts := rpc.ConnectionOpts{
		DontConnectNow: true, // connect only on-demand
		WrapErrorFunc:  libkb.WrapError,
		TagsFunc:       LogTagsFromContext,
		// This constant backoff is safe to share between multiple connections,
		// because it has no internal state. But beware: an exponential backoff
		// shouldn't be shared.
		ReconnectBackoff: func() backoff.BackOff { return constBackoff },
	}
	putConn := rpc.NewTLSConnection(blkSrvAddr,
		kbfscrypto.GetRootCerts(blkSrvAddr),
		kbfsblock.BServerErrorUnwrapper{}, putClientHandler,
		rpcLogFactory, log, opts)
	bs.putClient = keybase1.BlockClient{Cli: putConn.GetClient()}
	putClientHandler.client = bs.putClient
	getConn := rpc.NewTLSConnection(blkSrvAddr,
		kbfscrypto.GetRootCerts(blkSrvAddr),
		kbfsblock.BServerErrorUnwrapper{}, getClientHandler,
		rpcLogFactory, log, opts)
	bs.getClient = keybase1.BlockClient{Cli: getConn.GetClient()}
	getClientHandler.client = bs.getClient

	bs.shutdownFn = func() {
		putConn.Shutdown()
		getConn.Shutdown()
	}
	return bs
}

// For testing.
<<<<<<< HEAD
func newBlockServerRemoteWithClient(config blockServerRemoteConfig,
=======
func newBlockServerRemoteWithClient(codec kbfscodec.Codec,
	csg currentSessionGetter, log logger.Logger,
>>>>>>> f830eb8c
	client keybase1.BlockInterface) *BlockServerRemote {
	log := config.MakeLogger("BSR")
	deferLog := log.CloneWithAddedDepth(1)
	bs := &BlockServerRemote{
<<<<<<< HEAD
		config:    config,
=======
		codec:     codec,
		csg:       csg,
>>>>>>> f830eb8c
		putClient: client,
		getClient: client,
		deferLog:  deferLog,
	}
	return bs
}

// RemoteAddress returns the remote bserver this client is talking to
func (b *BlockServerRemote) RemoteAddress() string {
	return b.blkSrvAddr
}

// resetAuth is called to reset the authorization on a BlockServer
// connection.
func (b *BlockServerRemote) resetAuth(
	ctx context.Context, c keybase1.BlockInterface,
	authToken *kbfscrypto.AuthToken) (err error) {

	defer func() {
		b.log.Debug("BlockServerRemote: resetAuth called, err: %#v", err)
	}()

<<<<<<< HEAD
	_, _, err = b.config.currentInfoGetter().GetCurrentUserInfo(ctx)
=======
	session, err := b.csg.GetCurrentSession(ctx)
>>>>>>> f830eb8c
	if err != nil {
		b.log.Debug("BlockServerRemote: User logged out, skipping resetAuth")
		return nil
	}

	// request a challenge
	challenge, err := c.GetSessionChallenge(ctx)
	if err != nil {
		return err
	}

<<<<<<< HEAD
	// get UID, deviceKID and normalized username
	username, uid, err := b.config.currentInfoGetter().GetCurrentUserInfo(ctx)
	if err != nil {
		return err
	}
	key, err := b.config.currentInfoGetter().GetCurrentVerifyingKey(ctx)
	if err != nil {
		return err
	}

=======
>>>>>>> f830eb8c
	// get a new signature
	signature, err := authToken.Sign(ctx, session.Name,
		session.UID, session.VerifyingKey, challenge)
	if err != nil {
		return err
	}

	return c.AuthenticateSession(ctx, signature)
}

// RefreshAuthToken implements the AuthTokenRefreshHandler interface.
func (b *BlockServerRemote) RefreshAuthToken(ctx context.Context) {
	if err := b.resetAuth(ctx, b.putClient, b.putAuthToken); err != nil {
		b.log.CDebugf(ctx, "error refreshing put auth token: %v", err)
	}
	if err := b.resetAuth(ctx, b.getClient, b.getAuthToken); err != nil {
		b.log.CDebugf(ctx, "error refreshing get auth token: %v", err)
	}
}

func makeBlockIDCombo(id kbfsblock.ID, context kbfsblock.Context) keybase1.BlockIdCombo {
	// ChargedTo is somewhat confusing when this BlockIdCombo is
	// used in a BlockReference -- it just refers to the original
	// creator of the block, i.e. the original user charged for
	// the block.
	//
	// This may all change once we implement groups.
	return keybase1.BlockIdCombo{
		BlockHash: id.String(),
		ChargedTo: context.GetCreator(),
		BlockType: context.GetBlockType(),
	}
}

func makeBlockReference(id kbfsblock.ID, context kbfsblock.Context) keybase1.BlockReference {
	// Block references to MD blocks are allowed, because they can be
	// deleted in the case of an MD put failing.
	return keybase1.BlockReference{
		Bid: makeBlockIDCombo(id, context),
		// The actual writer to modify quota for.
		ChargedTo: context.GetWriter(),
		Nonce:     keybase1.BlockRefNonce(context.GetRefNonce()),
	}
}

// Get implements the BlockServer interface for BlockServerRemote.
func (b *BlockServerRemote) Get(ctx context.Context, tlfID tlf.ID, id kbfsblock.ID,
	context kbfsblock.Context) (
	buf []byte, serverHalf kbfscrypto.BlockCryptKeyServerHalf, err error) {
	// TODO: do this in parallel.
	if b.config.DiskBlockCache() != nil {
		buf, serverHalf, err = b.config.DiskBlockCache().Get(ctx, tlfID, id)
		if err == nil {
			return
		}
	}
	size := -1
	defer func() {
		if err != nil {
			b.deferLog.CWarningf(
				ctx, "Get id=%s tlf=%s context=%s sz=%d err=%v",
				id, tlfID, context, size, err)
		} else {
			b.deferLog.CDebugf(
				ctx, "Get id=%s tlf=%s context=%s sz=%d",
				id, tlfID, context, size)
		}
	}()

	arg := keybase1.GetBlockArg{
		Bid:    makeBlockIDCombo(id, context),
		Folder: tlfID.String(),
	}

	res, err := b.getClient.GetBlock(ctx, arg)
	if err != nil {
		return nil, kbfscrypto.BlockCryptKeyServerHalf{}, err
	}

	size = len(res.Buf)
	serverHalf, err = kbfscrypto.ParseBlockCryptKeyServerHalf(res.BlockKey)
	if err != nil {
		return nil, kbfscrypto.BlockCryptKeyServerHalf{}, err
	}
	return res.Buf, serverHalf, nil
}

// Put implements the BlockServer interface for BlockServerRemote.
func (b *BlockServerRemote) Put(ctx context.Context, tlfID tlf.ID, id kbfsblock.ID,
	bContext kbfsblock.Context, buf []byte,
	serverHalf kbfscrypto.BlockCryptKeyServerHalf) (err error) {
	if b.config.DiskBlockCache() != nil {
		go b.config.DiskBlockCache().Put(ctx, tlfID, id, buf, serverHalf)
	}
	size := len(buf)
	defer func() {
		if err != nil {
			b.deferLog.CWarningf(
				ctx, "Put id=%s tlf=%s context=%s sz=%d err=%v",
				id, tlfID, bContext, size, err)
		} else {
			b.deferLog.CDebugf(
				ctx, "Put id=%s tlf=%s context=%s sz=%d",
				id, tlfID, bContext, size)
		}
	}()

	arg := keybase1.PutBlockArg{
		Bid: makeBlockIDCombo(id, bContext),
		// BlockKey is misnamed -- it contains just the server
		// half.
		BlockKey: serverHalf.String(),
		Folder:   tlfID.String(),
		Buf:      buf,
	}

	// Handle OverQuota errors at the caller
	return b.putClient.PutBlock(ctx, arg)
}

// AddBlockReference implements the BlockServer interface for BlockServerRemote
func (b *BlockServerRemote) AddBlockReference(ctx context.Context, tlfID tlf.ID,
	id kbfsblock.ID, context kbfsblock.Context) (err error) {
	defer func() {
		if err != nil {
			b.deferLog.CWarningf(
				ctx, "AddBlockReference id=%s tlf=%s context=%s err=%v",
				id, tlfID, context, err)
		} else {
			b.deferLog.CDebugf(
				ctx, "AddBlockReference id=%s tlf=%s context=%s",
				id, tlfID, context)
		}
	}()

	// Handle OverQuota errors at the caller
	return b.putClient.AddReference(ctx, keybase1.AddReferenceArg{
		Ref:    makeBlockReference(id, context),
		Folder: tlfID.String(),
	})
}

// RemoveBlockReferences implements the BlockServer interface for
// BlockServerRemote
func (b *BlockServerRemote) RemoveBlockReferences(ctx context.Context,
	tlfID tlf.ID, contexts kbfsblock.ContextMap) (liveCounts map[kbfsblock.ID]int, err error) {
	defer func() {
		if err != nil {
			b.deferLog.CWarningf(ctx, "RemoveBlockReferences batch size=%d err=%v", len(contexts), err)
		} else {
			b.deferLog.CDebugf(ctx, "RemoveBlockReferences batch size=%d", len(contexts))
		}
	}()
	doneRefs, err := b.batchDowngradeReferences(ctx, tlfID, contexts, false)
	liveCounts = make(map[kbfsblock.ID]int)
	for id, nonces := range doneRefs {
		for _, count := range nonces {
			if existing, ok := liveCounts[id]; !ok || existing > count {
				liveCounts[id] = count
			}
		}
	}
	return liveCounts, err

}

// ArchiveBlockReferences implements the BlockServer interface for
// BlockServerRemote
func (b *BlockServerRemote) ArchiveBlockReferences(ctx context.Context,
	tlfID tlf.ID, contexts kbfsblock.ContextMap) (err error) {
	defer func() {
		if err != nil {
			b.deferLog.CWarningf(ctx, "ArchiveBlockReferences batch size=%d err=%v", len(contexts), err)
		} else {
			b.deferLog.CDebugf(ctx, "ArchiveBlockReferences batch size=%d", len(contexts))
		}
	}()
	_, err = b.batchDowngradeReferences(ctx, tlfID, contexts, true)
	return err
}

// IsUnflushed implements the BlockServer interface for BlockServerRemote.
func (b *BlockServerRemote) IsUnflushed(
	_ context.Context, _ tlf.ID, _ kbfsblock.ID) (
	bool, error) {
	return false, nil
}

// batchDowngradeReferences archives or deletes a batch of references
func (b *BlockServerRemote) batchDowngradeReferences(ctx context.Context,
	tlfID tlf.ID, contexts kbfsblock.ContextMap, archive bool) (
	doneRefs map[kbfsblock.ID]map[kbfsblock.RefNonce]int, finalError error) {
	doneRefs = make(map[kbfsblock.ID]map[kbfsblock.RefNonce]int)
	notDone := b.getNotDone(contexts, doneRefs)

	throttleErr := backoff.Retry(func() error {
		var res keybase1.DowngradeReferenceRes
		var err error
		if archive {
			res, err = b.putClient.ArchiveReferenceWithCount(ctx,
				keybase1.ArchiveReferenceWithCountArg{
					Refs:   notDone,
					Folder: tlfID.String(),
				})
		} else {
			res, err = b.putClient.DelReferenceWithCount(ctx,
				keybase1.DelReferenceWithCountArg{
					Refs:   notDone,
					Folder: tlfID.String(),
				})
		}

		// log errors
		if err != nil {
			b.log.CWarningf(ctx, "batchDowngradeReferences archive %t sent=%v done=%v failedRef=%v err=%v",
				archive, notDone, res.Completed, res.Failed, err)
		} else {
			b.log.CDebugf(ctx, "batchDowngradeReferences archive %t notdone=%v all succeeded",
				archive, notDone)
		}

		// update the set of completed reference
		for _, ref := range res.Completed {
			bid, err := kbfsblock.IDFromString(ref.Ref.Bid.BlockHash)
			if err != nil {
				continue
			}
			nonces, ok := doneRefs[bid]
			if !ok {
				nonces = make(map[kbfsblock.RefNonce]int)
				doneRefs[bid] = nonces
			}
			nonces[kbfsblock.RefNonce(ref.Ref.Nonce)] = ref.LiveCount
		}
		// update the list of references to downgrade
		notDone = b.getNotDone(contexts, doneRefs)

		//if context is cancelled, return immediately
		select {
		case <-ctx.Done():
			finalError = ctx.Err()
			return nil
		default:
		}

		// check whether to backoff and retry
		if err != nil {
			// if error is of type throttle, retry
			if _, ok := err.(kbfsblock.BServerErrorThrottle); ok {
				return err
			}
			// non-throttle error, do not retry here
			finalError = err
		}
		return nil
	}, backoff.NewExponentialBackOff())

	// if backoff has given up retrying, return error
	if throttleErr != nil {
		return doneRefs, throttleErr
	}

	if finalError == nil {
		if len(notDone) != 0 {
			b.log.CErrorf(ctx, "batchDowngradeReferences finished successfully with outstanding refs? all=%v done=%v notDone=%v\n", contexts, doneRefs, notDone)
			return doneRefs,
				errors.New("batchDowngradeReferences inconsistent result")
		}
	}
	return doneRefs, finalError
}

// getNotDone returns the set of block references in "all" that do not yet appear in "results"
func (b *BlockServerRemote) getNotDone(all kbfsblock.ContextMap, doneRefs map[kbfsblock.ID]map[kbfsblock.RefNonce]int) (
	notDone []keybase1.BlockReference) {
	for id, idContexts := range all {
		for _, context := range idContexts {
			if _, ok := doneRefs[id]; ok {
				if _, ok1 := doneRefs[id][context.GetRefNonce()]; ok1 {
					continue
				}
			}
			ref := makeBlockReference(id, context)
			notDone = append(notDone, ref)
		}
	}
	return notDone
}

// GetUserQuotaInfo implements the BlockServer interface for BlockServerRemote
func (b *BlockServerRemote) GetUserQuotaInfo(ctx context.Context) (info *kbfsblock.UserQuotaInfo, err error) {
	res, err := b.getClient.GetUserQuotaInfo(ctx)
	if err != nil {
		return nil, err
	}
	return kbfsblock.UserQuotaInfoDecode(res, b.config.Codec())
}

// Shutdown implements the BlockServer interface for BlockServerRemote.
func (b *BlockServerRemote) Shutdown(ctx context.Context) {
	if b.shutdownFn != nil {
		b.shutdownFn()
	}
	if b.getAuthToken != nil {
		b.getAuthToken.Shutdown()
	}
	if b.putAuthToken != nil {
		b.putAuthToken.Shutdown()
	}
}<|MERGE_RESOLUTION|>--- conflicted
+++ resolved
@@ -29,19 +29,14 @@
 type blockServerRemoteConfig interface {
 	diskBlockCacheGetter
 	codecGetter
-	currentInfoGetterGetter
+	currentSessionGetterGetter
 	logMaker
 }
 
 // BlockServerRemote implements the BlockServer interface and
 // represents a remote KBFS block server.
 type BlockServerRemote struct {
-<<<<<<< HEAD
 	config     blockServerRemoteConfig
-=======
-	codec      kbfscodec.Codec
-	csg        currentSessionGetter
->>>>>>> f830eb8c
 	shutdownFn func()
 	putClient  keybase1.BlockInterface
 	getClient  keybase1.BlockInterface
@@ -147,23 +142,13 @@
 
 // NewBlockServerRemote constructs a new BlockServerRemote for the
 // given address.
-<<<<<<< HEAD
 func NewBlockServerRemote(config blockServerRemoteConfig,
 	signer kbfscrypto.Signer, blkSrvAddr string,
-=======
-func NewBlockServerRemote(codec kbfscodec.Codec, signer kbfscrypto.Signer,
-	csg currentSessionGetter, log logger.Logger, blkSrvAddr string,
->>>>>>> f830eb8c
 	rpcLogFactory *libkb.RPCLogFactory) *BlockServerRemote {
 	log := config.MakeLogger("BSR")
 	deferLog := log.CloneWithAddedDepth(1)
 	bs := &BlockServerRemote{
-<<<<<<< HEAD
 		config:     config,
-=======
-		codec:      codec,
-		csg:        csg,
->>>>>>> f830eb8c
 		log:        log,
 		deferLog:   deferLog,
 		blkSrvAddr: blkSrvAddr,
@@ -223,22 +208,12 @@
 }
 
 // For testing.
-<<<<<<< HEAD
 func newBlockServerRemoteWithClient(config blockServerRemoteConfig,
-=======
-func newBlockServerRemoteWithClient(codec kbfscodec.Codec,
-	csg currentSessionGetter, log logger.Logger,
->>>>>>> f830eb8c
 	client keybase1.BlockInterface) *BlockServerRemote {
 	log := config.MakeLogger("BSR")
 	deferLog := log.CloneWithAddedDepth(1)
 	bs := &BlockServerRemote{
-<<<<<<< HEAD
 		config:    config,
-=======
-		codec:     codec,
-		csg:       csg,
->>>>>>> f830eb8c
 		putClient: client,
 		getClient: client,
 		deferLog:  deferLog,
@@ -261,11 +236,7 @@
 		b.log.Debug("BlockServerRemote: resetAuth called, err: %#v", err)
 	}()
 
-<<<<<<< HEAD
-	_, _, err = b.config.currentInfoGetter().GetCurrentUserInfo(ctx)
-=======
-	session, err := b.csg.GetCurrentSession(ctx)
->>>>>>> f830eb8c
+	session, err := b.config.currentSessionGetter().GetCurrentSession(ctx)
 	if err != nil {
 		b.log.Debug("BlockServerRemote: User logged out, skipping resetAuth")
 		return nil
@@ -277,19 +248,6 @@
 		return err
 	}
 
-<<<<<<< HEAD
-	// get UID, deviceKID and normalized username
-	username, uid, err := b.config.currentInfoGetter().GetCurrentUserInfo(ctx)
-	if err != nil {
-		return err
-	}
-	key, err := b.config.currentInfoGetter().GetCurrentVerifyingKey(ctx)
-	if err != nil {
-		return err
-	}
-
-=======
->>>>>>> f830eb8c
 	// get a new signature
 	signature, err := authToken.Sign(ctx, session.Name,
 		session.UID, session.VerifyingKey, challenge)
