--- conflicted
+++ resolved
@@ -545,16 +545,7 @@
 // bob does a bunch of operations in a journal and the operations get
 // coalesced together.
 func TestJournalCoalescingMixedOperations(t *testing.T) {
-<<<<<<< HEAD
-	busyWork := giveMeHiWork(libkbfs.ForcedBranchSquashThreshold + 1)
-=======
-	var busyWork []fileOp
-	iters := libkbfs.ForcedBranchSquashRevThreshold + 1
-	for i := 0; i < iters; i++ {
-		name := fmt.Sprintf("a%d", i)
-		busyWork = append(busyWork, mkfile(name, "hello"), rm(name))
-	}
->>>>>>> b340ffbf
+	busyWork := giveMeHiWork(libkbfs.ForcedBranchSquashRevThreshold + 1)
 
 	targetMtime := time.Now().Add(1 * time.Minute)
 	test(t, journal(), blockSize(100), blockChangeSize(5),
@@ -632,16 +623,7 @@
 // bob makes a bunch of changes that cancel each other out, and get
 // coalesced together.
 func TestJournalCoalescingNoChanges(t *testing.T) {
-<<<<<<< HEAD
-	busyWork := giveMeHiWork(libkbfs.ForcedBranchSquashThreshold + 1)
-=======
-	var busyWork []fileOp
-	iters := libkbfs.ForcedBranchSquashRevThreshold + 1
-	for i := 0; i < iters; i++ {
-		name := fmt.Sprintf("a%d", i)
-		busyWork = append(busyWork, mkfile(name, "hello"), rm(name))
-	}
->>>>>>> b340ffbf
+	busyWork := giveMeHiWork(libkbfs.ForcedBranchSquashRevThreshold + 1)
 
 	test(t, journal(),
 		users("alice", "bob"),
