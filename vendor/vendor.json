{
	"comment": "",
	"ignore": "test appenginevm",
	"package": [
		{
			"checksumSHA1": "FCasIexhOSYqzSMSYL0LLHvAztM=",
			"origin": "github.com/keybase/fuse",
			"path": "bazil.org/fuse",
			"revision": "7906bf0143593669930f29dea20667526aaa5000",
			"revisionTime": "2018-03-06T00:43:11Z"
		},
		{
			"checksumSHA1": "389JFJTJADMtZkTIfdSnsmHVOUs=",
			"path": "bazil.org/fuse/fs",
			"revision": "0dfaa72ce1313ab5a43f1cb501fd87e2f367283f",
			"revisionTime": "2015-11-25T17:25:30Z"
		},
		{
			"checksumSHA1": "wy8DrEJ4Al2iZk5hKQEbIqaghGM=",
			"path": "bazil.org/fuse/fs/fstestutil",
			"revision": "0dfaa72ce1313ab5a43f1cb501fd87e2f367283f",
			"revisionTime": "2015-11-25T17:25:30Z"
		},
		{
			"checksumSHA1": "NPgkh9UWMsaTtsAAs3kPrclHT9Y=",
			"path": "bazil.org/fuse/fuseutil",
			"revision": "0dfaa72ce1313ab5a43f1cb501fd87e2f367283f",
			"revisionTime": "2015-11-25T17:25:30Z"
		},
		{
			"path": "github.com/Microsoft/go-winio",
			"revision": "97e4973ce50b2ff5f09635a57e2b88a037aae829",
			"revisionTime": "2018-08-23T15:24:21-07:00"
		},
		{
			"path": "github.com/PuerkitoBio/goquery",
			"revision": "64f61c25cc3595b1aeecdaf86a61bfec00b04c5f",
			"revisionTime": "2016-03-16T16:25:20-04:00"
		},
		{
			"path": "github.com/agl/ed25519",
			"revision": "64f61c25cc3595b1aeecdaf86a61bfec00b04c5f",
			"revisionTime": "2016-03-16T16:25:20-04:00"
		},
		{
			"path": "github.com/agl/ed25519/edwards25519",
			"revision": "64f61c25cc3595b1aeecdaf86a61bfec00b04c5f",
			"revisionTime": "2016-03-16T16:25:20-04:00"
		},
		{
			"path": "github.com/andybalholm/cascadia",
			"revision": "64f61c25cc3595b1aeecdaf86a61bfec00b04c5f",
			"revisionTime": "2016-03-16T16:25:20-04:00"
		},
		{
			"checksumSHA1": "bxtrVQB+698clLEGq7PppnWfXJk=",
			"path": "github.com/araddon/dateparse",
			"revision": "cfd92a431d0efe36a1b81ca25d15b98aae4dbdb6",
			"revisionTime": "2018-07-29T17:48:19Z"
		},
		{
			"path": "github.com/bitly/go-simplejson",
			"revision": "aabad6e819789e569bd6aabf444c935aa9ba1e44",
			"revisionTime": "2015-09-15T16:53:35Z"
		},
		{
			"path": "github.com/blang/semver",
			"revision": "60ec3488bfea7cca02b021d106d9911120d25fe9",
			"revisionTime": "2016-06-30T22:46:53-07:00"
		},
		{
			"checksumSHA1": "aoxx8YjlpunfhKBTyZKjOH55G10=",
			"path": "github.com/buger/jsonparser",
			"revision": "4be68c93a24430ddf9c33d1380b7042fd3a13424",
			"revisionTime": "2018-01-31T12:31:42Z"
		},
		{
			"checksumSHA1": "RBwpnMpfQt7Jo7YWrRph0Vwe+f0=",
			"path": "github.com/coreos/go-systemd/activation",
			"revision": "d2196463941895ee908e13531a23a39feb9e1243",
			"revisionTime": "2017-07-31T11:19:25Z"
		},
		{
			"checksumSHA1": "+Zz+leZHHC9C0rx8DoRuffSRPso=",
			"path": "github.com/coreos/go-systemd/daemon",
			"revision": "d2196463941895ee908e13531a23a39feb9e1243",
			"revisionTime": "2017-07-31T11:19:25Z"
		},
		{
			"checksumSHA1": "5GD2mlKEoDM+bU1PfSlx8rAz4oc=",
			"path": "github.com/coreos/go-systemd/util",
			"revision": "d2196463941895ee908e13531a23a39feb9e1243",
			"revisionTime": "2017-07-31T11:19:25Z"
		},
		{
			"checksumSHA1": "O8c/VKtW34XPJNNlyeb/im8vWSI=",
			"path": "github.com/coreos/pkg/dlopen",
			"revision": "459346e834d8e97be707cd0ea1236acaaa159ffc",
			"revisionTime": "2017-09-01T14:55:54Z"
		},
		{
			"checksumSHA1": "dvabztWVQX8f6oMLRyv4dLH+TGY=",
			"path": "github.com/davecgh/go-spew/spew",
			"revision": "346938d642f2ec3594ed81d874461961cd0faa76",
			"revisionTime": "2016-10-29T20:57:26Z"
		},
		{
			"path": "github.com/eapache/channels",
			"revision": "47238d5aae8c0fefd518ef2bee46290909cf8263",
			"revisionTime": "2015-11-22T21:55:56-05:00"
		},
		{
			"path": "github.com/eapache/queue",
			"revision": "ded5959c0d4e360646dc9e9908cff48666781367",
			"revisionTime": "2015-06-06T07:53:03-04:00"
		},
		{
			"path": "github.com/go-errors/errors",
			"revision": "a41850380601eeb43f4350f7d17c6bbd8944aaf8",
			"revisionTime": "2015-09-05T19:33:21-07:00"
		},
		{
			"checksumSHA1": "egYe7ZwngazaWRW/WfawGNClGJg=",
			"origin": "github.com/aalness/goamz/aws",
			"path": "github.com/goamz/goamz/aws",
			"revision": "bf3fffd7aa093577f5ca22361b1b603c27c02129",
			"revisionTime": "2016-04-12T21:53:53Z",
			"tree": true
		},
		{
			"checksumSHA1": "X2F1YJK7jkq6ZZSKx74t8EyWZhQ=",
			"origin": "github.com/aalness/goamz/dynamodb",
			"path": "github.com/goamz/goamz/dynamodb",
			"revision": "bf3fffd7aa093577f5ca22361b1b603c27c02129",
			"revisionTime": "2016-04-12T21:53:53Z",
			"tree": true
		},
		{
			"checksumSHA1": "nbCxiVT48CWEg6l8L4SEJ5VfN9c=",
			"path": "github.com/golang/groupcache/lru",
			"revision": "b710c8433bd175204919eb38776e944233235d03",
			"revisionTime": "2017-04-21T00:56:42Z"
		},
		{
			"checksumSHA1": "aJpeyGQOzvYWi8HhgHQsCS3+XNs=",
			"path": "github.com/golang/mock/gomock",
			"revision": "c34cdb4725f4c3844d095133c6e40e448b86589b",
			"revisionTime": "2018-04-05T21:54:04Z"
		},
		{
			"checksumSHA1": "UsY6N958JNjS0qzLTAtER7+tVPY=",
			"path": "github.com/golang/snappy",
			"revision": "d6668316e43571d7dde95be6fd077f96de002f8b",
			"revisionTime": "2016-05-19T03:34:20Z"
		},
		{
			"checksumSHA1": "d9PxF1XQGLMJZRct2R8qVM/eYlE=",
			"path": "github.com/hashicorp/golang-lru",
			"revision": "a0d98a5f288019575c6d1f4bb1573fef2d1fcdc4",
			"revisionTime": "2016-02-07T21:47:19Z"
		},
		{
			"checksumSHA1": "2nOpYjx8Sn57bqlZq17yM4YJuM4=",
			"path": "github.com/hashicorp/golang-lru/simplelru",
			"revision": "a0d98a5f288019575c6d1f4bb1573fef2d1fcdc4",
			"revisionTime": "2016-02-07T21:47:19Z"
		},
		{
			"checksumSHA1": "iCsyavJDnXC9OY//p52IWJWy7PY=",
			"path": "github.com/jbenet/go-context/io",
			"revision": "d14ea06fba99483203c19d92cfcd13ebe73135f4",
			"revisionTime": "2015-07-11T00:45:18Z"
		},
		{
			"path": "github.com/kardianos/osext",
			"revision": "29ae4ffbc9a6fe9fb2bc5029050ce6996ea1d3bc",
			"revisionTime": "2015-12-22T07:32:29-08:00"
		},
		{
			"checksumSHA1": "tBFISVudi8RzOoFhK2+p0PRicfw=",
			"path": "github.com/keybase/backoff",
			"revision": "726b63b835ec48ae1fac42bcba4e8c7b742fa97d",
			"revisionTime": "2016-05-17T06:10:00Z"
		},
		{
			"checksumSHA1": "2MGTU5dljX/5fuM/KpixZQYfIzE=",
			"path": "github.com/keybase/client/go/auth",
			"revision": "dc0ddc1b0f54255d4e33fa5e217a84fa0bc853e7",
			"revisionTime": "2018-09-04T14:42:24-07:00"
		},
		{
			"checksumSHA1": "2oxmY86QBpQF9cyfHEOgd6ey9bI=",
			"path": "github.com/keybase/client/go/chat/s3",
			"revision": "adfba6190cfe7a03369a53c137837854cdc81d42",
			"revisionTime": "2018-08-28T18:44:39Z"
		},
		{
			"checksumSHA1": "qImx45UGpkxZjr833GdAdox0vsA=",
			"path": "github.com/keybase/client/go/chat/types",
			"revision": "adfba6190cfe7a03369a53c137837854cdc81d42",
			"revisionTime": "2018-08-28T18:44:39Z"
		},
		{
			"checksumSHA1": "Jt3RugQW5savjJMg5kz40s0Icqw=",
			"path": "github.com/keybase/client/go/externals",
			"revision": "dc0ddc1b0f54255d4e33fa5e217a84fa0bc853e7",
			"revisionTime": "2018-09-04T14:42:24-07:00"
		},
		{
			"checksumSHA1": "sN2RBTeKHJ2ZTm1dgQQWOdCHiG8=",
			"path": "github.com/keybase/client/go/gregor",
			"revision": "dc0ddc1b0f54255d4e33fa5e217a84fa0bc853e7",
			"revisionTime": "2018-09-04T14:42:24-07:00"
		},
		{
			"checksumSHA1": "UyhWiB+FawbOF3ie9c+v7pK/E44=",
			"path": "github.com/keybase/client/go/install/libnativeinstaller",
			"revision": "dc0ddc1b0f54255d4e33fa5e217a84fa0bc853e7",
			"revisionTime": "2018-09-04T14:42:24-07:00"
		},
		{
			"checksumSHA1": "QGxdU2vqMh0fvJ/oXyCik/WZdf0=",
			"path": "github.com/keybase/client/go/kbconst",
			"revision": "dc0ddc1b0f54255d4e33fa5e217a84fa0bc853e7",
			"revisionTime": "2018-09-04T14:42:24-07:00"
		},
		{
			"checksumSHA1": "kU5excBxuurP0pDkEZFF3ZFYlgw=",
			"path": "github.com/keybase/client/go/kbhttp",
			"revision": "dc0ddc1b0f54255d4e33fa5e217a84fa0bc853e7",
			"revisionTime": "2018-09-04T14:42:24-07:00"
		},
		{
			"checksumSHA1": "7DHjUlM/cuxNxp9xLUnMDzIzNRY=",
			"path": "github.com/keybase/client/go/kbun",
			"revision": "dc0ddc1b0f54255d4e33fa5e217a84fa0bc853e7",
			"revisionTime": "2018-09-04T14:42:24-07:00"
		},
		{
			"checksumSHA1": "16MjUmeOk4zXDB9yiWZM1pHfNFM=",
			"path": "github.com/keybase/client/go/kex2",
			"revision": "dc0ddc1b0f54255d4e33fa5e217a84fa0bc853e7",
			"revisionTime": "2018-09-04T14:42:24-07:00"
		},
		{
			"checksumSHA1": "+bQx8RbUOzmss+tsyqfBvbU4Oi8=",
			"path": "github.com/keybase/client/go/libkb",
			"revision": "dc0ddc1b0f54255d4e33fa5e217a84fa0bc853e7",
			"revisionTime": "2018-09-04T14:42:24-07:00"
		},
		{
			"checksumSHA1": "HCbc7z1ulXWC8N18wF9ZwIknbNg=",
			"path": "github.com/keybase/client/go/logger",
			"revision": "dc0ddc1b0f54255d4e33fa5e217a84fa0bc853e7",
			"revisionTime": "2018-09-04T14:42:24-07:00"
		},
		{
			"checksumSHA1": "MSUVOprNOaMz1XmrRCNMTj0m5eU=",
			"path": "github.com/keybase/client/go/minterm",
			"revision": "dc0ddc1b0f54255d4e33fa5e217a84fa0bc853e7",
			"revisionTime": "2018-09-04T14:42:24-07:00"
		},
		{
			"checksumSHA1": "OcRh2hGbIPQIXGZ3dLNuhiwDXAY=",
			"path": "github.com/keybase/client/go/profiling",
			"revision": "dc0ddc1b0f54255d4e33fa5e217a84fa0bc853e7",
			"revisionTime": "2018-09-04T14:42:24-07:00"
		},
		{
			"checksumSHA1": "O1Q0NBB6o1mj4A+1uk1xgf7nw+c=",
			"path": "github.com/keybase/client/go/protocol",
			"revision": "adfba6190cfe7a03369a53c137837854cdc81d42",
			"revisionTime": "2018-08-28T18:44:39Z"
		},
		{
			"checksumSHA1": "tp05B0/eZzFpGaQBiZNicLRglwo=",
			"path": "github.com/keybase/client/go/protocol/chat1",
<<<<<<< HEAD
			"revision": "dc0ddc1b0f54255d4e33fa5e217a84fa0bc853e7",
			"revisionTime": "2018-09-04T14:42:24-07:00"
=======
			"revision": "ea738d9b8e4720e3ce2e85edf7ca626ff6e6b787",
			"revisionTime": "2018-09-04T18:56:39Z"
>>>>>>> 3fc116a4
		},
		{
			"checksumSHA1": "KLEL9ap4JcQxJbOUGtSPqh7NVvY=",
			"path": "github.com/keybase/client/go/protocol/gregor1",
			"revision": "dc0ddc1b0f54255d4e33fa5e217a84fa0bc853e7",
			"revisionTime": "2018-09-04T14:42:24-07:00"
		},
		{
			"checksumSHA1": "QKIyS/htCHJoVYq8hZLuv8Z/rAg=",
			"path": "github.com/keybase/client/go/protocol/keybase1",
			"revision": "dc0ddc1b0f54255d4e33fa5e217a84fa0bc853e7",
			"revisionTime": "2018-09-04T14:42:24-07:00"
		},
		{
			"checksumSHA1": "sJ20EqZ1hA7uOOGP1JCOSczAaO8=",
			"path": "github.com/keybase/client/go/protocol/stellar1",
			"revision": "dc0ddc1b0f54255d4e33fa5e217a84fa0bc853e7",
			"revisionTime": "2018-09-04T14:42:24-07:00"
		},
		{
			"checksumSHA1": "N5gj27VhhzAtwWgHy84rFkLTM9E=",
			"path": "github.com/keybase/client/go/pvl",
			"revision": "dc0ddc1b0f54255d4e33fa5e217a84fa0bc853e7",
			"revisionTime": "2018-09-04T14:42:24-07:00"
		},
		{
			"checksumSHA1": "yM/QW38y92gdPnRJlGmOtnjGGCQ=",
			"path": "github.com/keybase/client/go/pvlsource",
			"revision": "dc0ddc1b0f54255d4e33fa5e217a84fa0bc853e7",
			"revisionTime": "2018-09-04T14:42:24-07:00"
		},
		{
			"checksumSHA1": "hSB9cMsIgWPBGxq1VUhFwHuUBq4=",
			"path": "github.com/keybase/client/go/systemd",
			"revision": "dc0ddc1b0f54255d4e33fa5e217a84fa0bc853e7",
			"revisionTime": "2018-09-04T14:42:24-07:00"
		},
		{
			"checksumSHA1": "qtfSDF71FbCm7kTNKdraxOpU7wY=",
			"path": "github.com/keybase/clockwork",
			"revision": "976f45f4a979cd2fd048a639630ba20d8378c9d8",
			"revisionTime": "2016-12-09T21:02:51Z"
		},
		{
			"checksumSHA1": "cYBWzzaRbkBI848bMlYapMC4+Cs=",
			"path": "github.com/keybase/go-codec/codec",
			"revision": "1cf5262595f30a38e4c594385d275b83653a6a89",
			"revisionTime": "2018-08-20T23:03:36Z"
		},
		{
			"checksumSHA1": "VJk3rOWfxEV9Ilig5lgzH1qg8Ss=",
			"path": "github.com/keybase/go-crypto/brainpool",
			"revision": "c84d7cbef16bcd1cd873e1d5793b18865f443ba0",
			"revisionTime": "2018-08-07T16:30:25Z"
		},
		{
			"checksumSHA1": "XYywPER9kpyLEjaLzDFS43CKGEM=",
			"path": "github.com/keybase/go-crypto/cast5",
			"revision": "c84d7cbef16bcd1cd873e1d5793b18865f443ba0",
			"revisionTime": "2018-08-07T16:30:25Z"
		},
		{
			"checksumSHA1": "6ZY7OPH1dlleun/jMHixi1M3SaY=",
			"path": "github.com/keybase/go-crypto/curve25519",
			"revision": "c84d7cbef16bcd1cd873e1d5793b18865f443ba0",
			"revisionTime": "2018-08-07T16:30:25Z"
		},
		{
			"checksumSHA1": "idJx0ckgd1LwSffToTmxF+bvCk8=",
			"path": "github.com/keybase/go-crypto/ed25519",
			"revision": "c84d7cbef16bcd1cd873e1d5793b18865f443ba0",
			"revisionTime": "2018-08-07T16:30:25Z"
		},
		{
			"checksumSHA1": "oFj+c+T9/0PTmvpz1Vlx1L6aI98=",
			"path": "github.com/keybase/go-crypto/ed25519/internal/edwards25519",
			"revision": "c84d7cbef16bcd1cd873e1d5793b18865f443ba0",
			"revisionTime": "2018-08-07T16:30:25Z"
		},
		{
			"checksumSHA1": "1TZ1Ym1XrMztVJB6ZvkWgxpY4w0=",
			"path": "github.com/keybase/go-crypto/openpgp",
			"revision": "c84d7cbef16bcd1cd873e1d5793b18865f443ba0",
			"revisionTime": "2018-08-07T16:30:25Z"
		},
		{
			"checksumSHA1": "tin/wcIHur1IM0n5f5u8nlZ/J6U=",
			"path": "github.com/keybase/go-crypto/openpgp/armor",
			"revision": "c84d7cbef16bcd1cd873e1d5793b18865f443ba0",
			"revisionTime": "2018-08-07T16:30:25Z"
		},
		{
			"checksumSHA1": "cTboJNAg/so2wzlf6HscarfPlDE=",
			"path": "github.com/keybase/go-crypto/openpgp/clearsign",
			"revision": "c84d7cbef16bcd1cd873e1d5793b18865f443ba0",
			"revisionTime": "2018-08-07T16:30:25Z"
		},
		{
			"checksumSHA1": "LhCQJCoB7yqxN6hSaPP7qXW2y5s=",
			"path": "github.com/keybase/go-crypto/openpgp/ecdh",
			"revision": "c84d7cbef16bcd1cd873e1d5793b18865f443ba0",
			"revisionTime": "2018-08-07T16:30:25Z"
		},
		{
			"checksumSHA1": "uxXG9IC/XF8jwwvZUbW65+x8/+M=",
			"path": "github.com/keybase/go-crypto/openpgp/elgamal",
			"revision": "c84d7cbef16bcd1cd873e1d5793b18865f443ba0",
			"revisionTime": "2018-08-07T16:30:25Z"
		},
		{
			"checksumSHA1": "ofZhU2758YZAAGSEJ8UjFMQLc+k=",
			"path": "github.com/keybase/go-crypto/openpgp/errors",
			"revision": "c84d7cbef16bcd1cd873e1d5793b18865f443ba0",
			"revisionTime": "2018-08-07T16:30:25Z"
		},
		{
			"checksumSHA1": "LDNYus5Sx+hvbFqihEQ0Dl1i6JY=",
			"path": "github.com/keybase/go-crypto/openpgp/packet",
			"revision": "c84d7cbef16bcd1cd873e1d5793b18865f443ba0",
			"revisionTime": "2018-08-07T16:30:25Z"
		},
		{
			"checksumSHA1": "BGDxg1Xtsz0DSPzdQGJLLQqfYc8=",
			"path": "github.com/keybase/go-crypto/openpgp/s2k",
			"revision": "c84d7cbef16bcd1cd873e1d5793b18865f443ba0",
			"revisionTime": "2018-08-07T16:30:25Z"
		},
		{
			"checksumSHA1": "orAH0wZ270S0Xef2B3DMnQFC+MI=",
			"path": "github.com/keybase/go-crypto/ssh/terminal",
			"revision": "c84d7cbef16bcd1cd873e1d5793b18865f443ba0",
			"revisionTime": "2018-08-07T16:30:25Z"
		},
		{
			"checksumSHA1": "+7f5OHMz0oyEHavDp0QpHDS4Zqc=",
			"path": "github.com/keybase/go-framed-msgpack-rpc/rpc",
			"revision": "1065769545385e54d471cb2cc82bf33357f8de61",
			"revisionTime": "2018-07-17T19:39:21Z"
		},
		{
			"checksumSHA1": "RLs8GIV4e+D350pyzZh5RC3mgQg=",
			"path": "github.com/keybase/go-framed-msgpack-rpc/rpc/resinit",
			"revision": "b15b7539fa19070d32f1d734d7f7d19761ad5930",
			"revisionTime": "2018-05-08T17:00:28Z"
		},
		{
			"checksumSHA1": "vecRkvbIBGmLUxH37v899JcgjO4=",
			"origin": "github.com/keybase/client/go/vendor/github.com/keybase/go-jsonw",
			"path": "github.com/keybase/go-jsonw",
			"revision": "a7c5ee4a843ee6e4ccf898ae9e5ad1dd301a358e",
			"revisionTime": "2016-08-26T20:58:34Z"
		},
		{
			"checksumSHA1": "SDnp6hhfnz8PkCZh1emnNz0ZVWA=",
			"path": "github.com/keybase/go-keychain",
			"revision": "15d3657f24fc7e290714ab795239c5bb33b091ea",
			"revisionTime": "2018-08-01T17:02:00Z"
		},
		{
			"path": "github.com/keybase/go-logging",
			"revision": "64f61c25cc3595b1aeecdaf86a61bfec00b04c5f",
			"revisionTime": "2016-03-16T16:25:20-04:00"
		},
		{
			"checksumSHA1": "OgoahEm1klTnBu8VUttmyqhsi6M=",
			"path": "github.com/keybase/go-merkle-tree",
			"revision": "90288bcf8366442e1d29ad22356fae3f2e8254a5",
			"revisionTime": "2018-02-26T14:35:15Z"
		},
		{
			"path": "github.com/keybase/go-triplesec",
			"revision": "64f61c25cc3595b1aeecdaf86a61bfec00b04c5f",
			"revisionTime": "2016-03-16T16:25:20-04:00"
		},
		{
			"path": "github.com/keybase/go-triplesec/sha3",
			"revision": "64f61c25cc3595b1aeecdaf86a61bfec00b04c5f",
			"revisionTime": "2016-03-16T16:25:20-04:00"
		},
		{
			"checksumSHA1": "RemfT/X5EGstZybyYmpblbx6/Zs=",
			"path": "github.com/keybase/gomounts",
			"revision": "349507f4d353f455c72b0c1101229ddb67c38175",
			"revisionTime": "2018-03-01T23:53:30Z"
		},
		{
			"checksumSHA1": "fyXuOuqF3c4LqHm5ZRt20aFjjfw=",
			"path": "github.com/keybase/rog-go/reverse",
			"revision": "e1b59e173f7b826b3f812e22a0b6dea0650663f7",
			"revisionTime": "2017-01-13T17:06:45Z"
		},
		{
			"checksumSHA1": "AdTewzl8bd3Il/9CHP/+b4hkhyw=",
			"path": "github.com/keybase/saltpack",
			"revision": "bd3518ddd0a675e6c5a63261b84847e789148d4e",
			"revisionTime": "2018-08-28T19:14:05Z"
		},
		{
			"checksumSHA1": "W4AtPFFZNotMGDQpwJI59jkMLL8=",
			"path": "github.com/keybase/saltpack/encoding/basex",
			"revision": "bd3518ddd0a675e6c5a63261b84847e789148d4e",
			"revisionTime": "2018-08-28T19:14:05Z"
		},
		{
			"checksumSHA1": "dNYxHiBLalTqluak2/Z8c3RsSEM=",
			"path": "github.com/lib/pq",
			"revision": "50761b0867bd1d9d069276790bcd4a3bccf2324a",
			"revisionTime": "2016-08-31T22:25:20Z"
		},
		{
			"checksumSHA1": "AU3fA8Sm33Vj9PBoRPSeYfxLRuE=",
			"path": "github.com/lib/pq/oid",
			"revision": "d34b9ff171c21ad295489235aec8b6626023cd04",
			"revisionTime": "2018-03-27T07:18:24Z"
		},
		{
			"path": "github.com/mattn/go-isatty",
			"revision": "64f61c25cc3595b1aeecdaf86a61bfec00b04c5f",
			"revisionTime": "2016-03-16T16:25:20-04:00"
		},
		{
			"checksumSHA1": "lxO8OJ+oWgBLoHNELCXxxTVc84w=",
			"path": "github.com/miekg/dns",
			"revision": "765aea0018871a5acd99796645585323343ba39c",
			"revisionTime": "2017-03-22T06:49:16Z"
		},
		{
			"checksumSHA1": "V/quM7+em2ByJbWBLOsEwnY3j/Q=",
			"path": "github.com/mitchellh/go-homedir",
			"revision": "b8bc1bf767474819792c23f32d8286a45736f1c6",
			"revisionTime": "2016-12-03T19:45:07Z"
		},
		{
			"checksumSHA1": "fo0Ufsb5WpclJku+9KdSp4Zoa7E=",
			"path": "github.com/nullstyle/go-xdr/xdr3",
			"revision": "a875e7c9fa2388ce03279f6b5ba1c2ccd1f9e917",
			"revisionTime": "2017-08-10T17:46:27Z"
		},
		{
			"checksumSHA1": "rJab1YdNhQooDiBWNnt7TLWPyBU=",
			"path": "github.com/pkg/errors",
			"revision": "2b3a18b5f0fb6b4f9190549597d3f962c02bc5eb",
			"revisionTime": "2017-09-10T13:46:14Z"
		},
		{
			"checksumSHA1": "LuFv4/jlrmFNnDb/5SCSEPAM9vU=",
			"path": "github.com/pmezard/go-difflib/difflib",
			"revision": "792786c7400a136282c1664665ae0a8db921c6c2",
			"revisionTime": "2016-01-10T10:55:54Z"
		},
		{
			"checksumSHA1": "KAzbLjI9MzW2tjfcAsK75lVRp6I=",
			"path": "github.com/rcrowley/go-metrics",
			"revision": "1f30fe9094a513ce4c700b9a54458bbb0c96996c",
			"revisionTime": "2016-11-28T21:05:44Z"
		},
		{
			"path": "github.com/sergi/go-diff/diffmatchpatch",
			"revision": "feef008d51ad2b3778f85d387ccf91735543008d",
			"revisionTime": "2017-04-09T09:17:39+02:00"
		},
		{
			"checksumSHA1": "zJZyxS96XiEnDJSZkWwXtktziRY=",
			"path": "github.com/shirou/gopsutil/internal/common",
			"revision": "22a03b5be3f384f558742929065778aa26471033",
			"revisionTime": "2016-06-14T09:28:26Z"
		},
		{
			"checksumSHA1": "LUipApIqOLcKbZfwXknNCifGles=",
			"path": "github.com/shirou/gopsutil/mem",
			"revision": "22a03b5be3f384f558742929065778aa26471033",
			"revisionTime": "2016-06-14T09:28:26Z"
		},
		{
			"checksumSHA1": "fKq6NiaqP3DFxnCRF5mmpJWTSUA=",
			"path": "github.com/spf13/pflag",
			"revision": "4c012f6dcd9546820e378d0bdda4d8fc772cdfea",
			"revisionTime": "2017-11-06T14:28:49Z"
		},
		{
			"path": "github.com/src-d/gcfg",
			"revision": "f187355171c936ac84a82793659ebb4936bc1c23",
			"revisionTime": "2016-10-26T12:01:55+02:00"
		},
		{
			"path": "github.com/src-d/gcfg/scanner",
			"revision": "f187355171c936ac84a82793659ebb4936bc1c23",
			"revisionTime": "2016-10-26T12:01:55+02:00"
		},
		{
			"path": "github.com/src-d/gcfg/token",
			"revision": "f187355171c936ac84a82793659ebb4936bc1c23",
			"revisionTime": "2016-10-26T12:01:55+02:00"
		},
		{
			"path": "github.com/src-d/gcfg/types",
			"revision": "f187355171c936ac84a82793659ebb4936bc1c23",
			"revisionTime": "2016-10-26T12:01:55+02:00"
		},
		{
			"checksumSHA1": "YeBq0fA5AKW4A5g0XXC0gSoIlfk=",
			"path": "github.com/stathat/go",
			"revision": "74669b9f388d9d788c97399a0824adbfee78400e",
			"revisionTime": "2016-07-15T15:55:40Z"
		},
		{
			"checksumSHA1": "lDonyBUSRbzmrEfdrk+2xUnSlLQ=",
			"path": "github.com/stellar/go/crc16",
			"revision": "9f7798175d175b3ba425f3dba01adf5567b234c7",
			"revisionTime": "2018-04-24T20:44:10Z"
		},
		{
			"checksumSHA1": "7breOdx3oym3WOByXt4Lphr4chc=",
			"path": "github.com/stellar/go/hash",
			"revision": "9f7798175d175b3ba425f3dba01adf5567b234c7",
			"revisionTime": "2018-04-24T20:44:10Z"
		},
		{
			"checksumSHA1": "/L0UEqLhpegM8wjxR+BMJ+AVW8Y=",
			"path": "github.com/stellar/go/keypair",
			"revision": "d478595f79f64c46d844523ffa7999b487a9094c",
			"revisionTime": "2018-03-28T15:49:16Z"
		},
		{
			"checksumSHA1": "smPjsSq12pIzKkI8PX1/YtgCbOY=",
			"path": "github.com/stellar/go/network",
			"revision": "9f7798175d175b3ba425f3dba01adf5567b234c7",
			"revisionTime": "2018-04-24T20:44:10Z"
		},
		{
			"checksumSHA1": "T/ktj9MMn1BW0wi8DOkMXmm/VhQ=",
			"path": "github.com/stellar/go/strkey",
			"revision": "9f7798175d175b3ba425f3dba01adf5567b234c7",
			"revisionTime": "2018-04-24T20:44:10Z"
		},
		{
			"checksumSHA1": "RYWv9kXP4XcsZ1oMsJmXf8bWpYs=",
			"path": "github.com/stellar/go/support/errors",
			"revision": "9f7798175d175b3ba425f3dba01adf5567b234c7",
			"revisionTime": "2018-04-24T20:44:10Z"
		},
		{
			"checksumSHA1": "mwJE9i4aZRAWEi9gsyLicCBbsro=",
			"path": "github.com/stellar/go/xdr",
			"revision": "9f7798175d175b3ba425f3dba01adf5567b234c7",
			"revisionTime": "2018-04-24T20:44:10Z"
		},
		{
			"checksumSHA1": "hIEmcd7hIDqO/xWSp1rJJHd0TpE=",
			"path": "github.com/stretchr/testify/assert",
			"revision": "18a02ba4a312f95da08ff4cfc0055750ce50ae9e",
			"revisionTime": "2016-11-17T07:43:51Z"
		},
		{
			"checksumSHA1": "omdvCNu8sJIc9FbOfObC484M7Dg=",
			"path": "github.com/stretchr/testify/require",
			"revision": "18a02ba4a312f95da08ff4cfc0055750ce50ae9e",
			"revisionTime": "2016-11-17T07:43:51Z"
		},
		{
			"checksumSHA1": "yHbyLpI/Meh0DGrmi8x6FrDxxUY=",
			"path": "github.com/syndtr/goleveldb/leveldb",
			"revision": "b89cc31ef7977104127d34c1bd31ebd1a9db2199",
			"revisionTime": "2017-07-25T06:48:36Z"
		},
		{
			"checksumSHA1": "EKIow7XkgNdWvR/982ffIZxKG8Y=",
			"path": "github.com/syndtr/goleveldb/leveldb/cache",
			"revision": "b89cc31ef7977104127d34c1bd31ebd1a9db2199",
			"revisionTime": "2017-07-25T06:48:36Z"
		},
		{
			"checksumSHA1": "5KPgnvCPlR0ysDAqo6jApzRQ3tw=",
			"path": "github.com/syndtr/goleveldb/leveldb/comparer",
			"revision": "b89cc31ef7977104127d34c1bd31ebd1a9db2199",
			"revisionTime": "2017-07-25T06:48:36Z"
		},
		{
			"checksumSHA1": "1DRAxdlWzS4U0xKN/yQ/fdNN7f0=",
			"path": "github.com/syndtr/goleveldb/leveldb/errors",
			"revision": "b89cc31ef7977104127d34c1bd31ebd1a9db2199",
			"revisionTime": "2017-07-25T06:48:36Z"
		},
		{
			"checksumSHA1": "eqKeD6DS7eNCtxVYZEHHRKkyZrw=",
			"path": "github.com/syndtr/goleveldb/leveldb/filter",
			"revision": "b89cc31ef7977104127d34c1bd31ebd1a9db2199",
			"revisionTime": "2017-07-25T06:48:36Z"
		},
		{
			"checksumSHA1": "8dXuAVIsbtaMiGGuHjzGR6Ny/5c=",
			"path": "github.com/syndtr/goleveldb/leveldb/iterator",
			"revision": "b89cc31ef7977104127d34c1bd31ebd1a9db2199",
			"revisionTime": "2017-07-25T06:48:36Z"
		},
		{
			"checksumSHA1": "gJY7bRpELtO0PJpZXgPQ2BYFJ88=",
			"path": "github.com/syndtr/goleveldb/leveldb/journal",
			"revision": "b89cc31ef7977104127d34c1bd31ebd1a9db2199",
			"revisionTime": "2017-07-25T06:48:36Z"
		},
		{
			"checksumSHA1": "j+uaQ6DwJ50dkIdfMQu1TXdlQcY=",
			"path": "github.com/syndtr/goleveldb/leveldb/memdb",
			"revision": "b89cc31ef7977104127d34c1bd31ebd1a9db2199",
			"revisionTime": "2017-07-25T06:48:36Z"
		},
		{
			"checksumSHA1": "UmQeotV+m8/FduKEfLOhjdp18rs=",
			"path": "github.com/syndtr/goleveldb/leveldb/opt",
			"revision": "b89cc31ef7977104127d34c1bd31ebd1a9db2199",
			"revisionTime": "2017-07-25T06:48:36Z"
		},
		{
			"checksumSHA1": "tQ2AqXXAEy9icbZI9dLVdZGvWMw=",
			"path": "github.com/syndtr/goleveldb/leveldb/storage",
			"revision": "b89cc31ef7977104127d34c1bd31ebd1a9db2199",
			"revisionTime": "2017-07-25T06:48:36Z"
		},
		{
			"checksumSHA1": "gWFPMz8OQeul0t54RM66yMTX49g=",
			"path": "github.com/syndtr/goleveldb/leveldb/table",
			"revision": "b89cc31ef7977104127d34c1bd31ebd1a9db2199",
			"revisionTime": "2017-07-25T06:48:36Z"
		},
		{
			"checksumSHA1": "4zil8Gwg8VPkDn1YzlgCvtukJFU=",
			"path": "github.com/syndtr/goleveldb/leveldb/util",
			"revision": "b89cc31ef7977104127d34c1bd31ebd1a9db2199",
			"revisionTime": "2017-07-25T06:48:36Z"
		},
		{
			"checksumSHA1": "H1Ne82yYzWRQ2DKBsmRd0Hwcl04=",
			"path": "github.com/urfave/cli",
			"revision": "75104e932ac2ddb944a6ea19d9f9f26316ff1145",
			"revisionTime": "2018-01-06T19:10:48Z"
		},
		{
			"path": "github.com/vaughan0/go-ini",
			"revision": "a98ad7ee00ec53921f08832bc06ecf7fd600e6a1",
			"revisionTime": "2013-09-23T14:52:12Z"
		},
		{
			"checksumSHA1": "f9Z/DsjYMY7bwwrPjFsmZ8zUXQ8=",
			"path": "github.com/vividcortex/ewma",
			"revision": "43880d236f695d39c62cf7aa4ebd4508c258e6c0",
			"revisionTime": "2017-08-04T03:51:56Z"
		},
		{
			"path": "github.com/xanzy/ssh-agent",
			"revision": "ba9c9e33906f58169366275e3450db66139a31a9",
			"revisionTime": "2015-12-15T16:34:51+01:00"
		},
		{
			"checksumSHA1": "HedK9m8E8iyib4bIBtIX7xprOgo=",
			"path": "go.uber.org/atomic",
			"revision": "8474b86a5a6f79c443ce4b2992817ff32cf208b8",
			"revisionTime": "2017-11-14T20:44:01Z"
		},
		{
			"checksumSHA1": "JDGx7hehaQunZySwPs7yvdUs2m8=",
			"path": "go.uber.org/multierr",
			"revision": "fb7d312c2c04c34f0ad621048bbb953b168f9ff6",
			"revisionTime": "2017-08-29T22:43:07Z"
		},
		{
			"checksumSHA1": "hTsGbLDKo7/2jp1UZUjeUT0+xkA=",
			"path": "go.uber.org/zap",
			"revision": "f85c78b1dd998214c5f2138155b320a4a43fbe36",
			"revisionTime": "2017-10-30T23:38:06Z"
		},
		{
			"checksumSHA1": "HYo/9nwrY08NQA+2ItPOAH8IFW8=",
			"path": "go.uber.org/zap/buffer",
			"revision": "f85c78b1dd998214c5f2138155b320a4a43fbe36",
			"revisionTime": "2017-10-30T23:38:06Z"
		},
		{
			"checksumSHA1": "MuxOAtZEsJitlWBzhmpm2vGiHok=",
			"path": "go.uber.org/zap/internal/bufferpool",
			"revision": "f85c78b1dd998214c5f2138155b320a4a43fbe36",
			"revisionTime": "2017-10-30T23:38:06Z"
		},
		{
			"checksumSHA1": "uC0L9eCSAYcCWNC8udJk/t1vvIU=",
			"path": "go.uber.org/zap/internal/color",
			"revision": "f85c78b1dd998214c5f2138155b320a4a43fbe36",
			"revisionTime": "2017-10-30T23:38:06Z"
		},
		{
			"checksumSHA1": "b80CJExrVpXu3SA1iCQ6uLqTn2c=",
			"path": "go.uber.org/zap/internal/exit",
			"revision": "f85c78b1dd998214c5f2138155b320a4a43fbe36",
			"revisionTime": "2017-10-30T23:38:06Z"
		},
		{
			"checksumSHA1": "mRD6lujPvXPkbC3+byNwO/bNVu8=",
			"path": "go.uber.org/zap/zapcore",
			"revision": "f85c78b1dd998214c5f2138155b320a4a43fbe36",
			"revisionTime": "2017-10-30T23:38:06Z"
		},
		{
			"checksumSHA1": "CSMVjFF7FnylAUUKW1e/4r+VFXA=",
			"path": "golang.org/x/crypto/acme",
			"revision": "13931e22f9e72ea58bb73048bc752b48c6d4d4ac",
			"revisionTime": "2018-01-11T11:10:38Z"
		},
		{
			"checksumSHA1": "lBWiVnI+9tnYWuXnUiWljDy9dnc=",
			"path": "golang.org/x/crypto/acme/autocert",
			"revision": "13931e22f9e72ea58bb73048bc752b48c6d4d4ac",
			"revisionTime": "2018-01-11T11:10:38Z"
		},
		{
			"checksumSHA1": "oCH3J96RWvO8W4xjix47PModpio=",
			"path": "golang.org/x/crypto/bcrypt",
			"revision": "d585fd2cc9195196078f516b69daff6744ef5e84",
			"revisionTime": "2017-12-16T04:08:15Z"
		},
		{
			"checksumSHA1": "oVPHWesOmZ02vLq2fglGvf+AMgk=",
			"path": "golang.org/x/crypto/blowfish",
			"revision": "d585fd2cc9195196078f516b69daff6744ef5e84",
			"revisionTime": "2017-12-16T04:08:15Z"
		},
		{
			"checksumSHA1": "TT1rac6kpQp2vz24m5yDGUNQ/QQ=",
			"path": "golang.org/x/crypto/cast5",
			"revision": "cbc3d0884eac986df6e78a039b8792e869bff863",
			"revisionTime": "2017-04-09T18:29:52Z"
		},
		{
			"checksumSHA1": "nAu0XmCeC6WnUySyI8R7w4cxAqU=",
			"path": "golang.org/x/crypto/curve25519",
			"revision": "cbc3d0884eac986df6e78a039b8792e869bff863",
			"revisionTime": "2017-04-09T18:29:52Z"
		},
		{
			"checksumSHA1": "wGb//LjBPNxYHqk+dcLo7BjPXK8=",
			"path": "golang.org/x/crypto/ed25519",
			"revision": "5bcd134fee4dd1475da17714aac19c0aa0142e2f",
			"revisionTime": "2016-05-16T23:05:56Z"
		},
		{
			"checksumSHA1": "LXFcVx8I587SnWmKycSDEq9yvK8=",
			"path": "golang.org/x/crypto/ed25519/internal/edwards25519",
			"revision": "5bcd134fee4dd1475da17714aac19c0aa0142e2f",
			"revisionTime": "2016-05-16T23:05:56Z"
		},
		{
			"checksumSHA1": "LIOlUuwAjG4+meTovizhtsB+fTE=",
			"path": "golang.org/x/crypto/nacl/box",
			"revision": "cbc3d0884eac986df6e78a039b8792e869bff863",
			"revisionTime": "2017-04-09T18:29:52Z"
		},
		{
			"checksumSHA1": "Y/FcWB2/xSfX1rRp7HYhktHNw8s=",
			"path": "golang.org/x/crypto/nacl/secretbox",
			"revision": "cbc3d0884eac986df6e78a039b8792e869bff863",
			"revisionTime": "2017-04-09T18:29:52Z"
		},
		{
			"checksumSHA1": "IIhFTrLlmlc6lEFSitqi4aw2lw0=",
			"path": "golang.org/x/crypto/openpgp",
			"revision": "2faea1465de239e4babd8f5905cc25b781712442",
			"revisionTime": "2017-07-23T05:00:11Z"
		},
		{
			"checksumSHA1": "olOKkhrdkYQHZ0lf1orrFQPQrv4=",
			"path": "golang.org/x/crypto/openpgp/armor",
			"revision": "2faea1465de239e4babd8f5905cc25b781712442",
			"revisionTime": "2017-07-23T05:00:11Z"
		},
		{
			"checksumSHA1": "eo/KtdjieJQXH7Qy+faXFcF70ME=",
			"path": "golang.org/x/crypto/openpgp/elgamal",
			"revision": "2faea1465de239e4babd8f5905cc25b781712442",
			"revisionTime": "2017-07-23T05:00:11Z"
		},
		{
			"checksumSHA1": "rlxVSaGgqdAgwblsErxTxIfuGfg=",
			"path": "golang.org/x/crypto/openpgp/errors",
			"revision": "2faea1465de239e4babd8f5905cc25b781712442",
			"revisionTime": "2017-07-23T05:00:11Z"
		},
		{
			"checksumSHA1": "LWdaR8Q9yn6eBCcnGl0HvJRDUBE=",
			"path": "golang.org/x/crypto/openpgp/packet",
			"revision": "2faea1465de239e4babd8f5905cc25b781712442",
			"revisionTime": "2017-07-23T05:00:11Z"
		},
		{
			"checksumSHA1": "s2qT4UwvzBSkzXuiuMkowif1Olw=",
			"path": "golang.org/x/crypto/openpgp/s2k",
			"revision": "2faea1465de239e4babd8f5905cc25b781712442",
			"revisionTime": "2017-07-23T05:00:11Z"
		},
		{
			"checksumSHA1": "1MGpGDQqnUoRpv7VEcQrXOBydXE=",
			"path": "golang.org/x/crypto/pbkdf2",
			"revision": "cbc3d0884eac986df6e78a039b8792e869bff863",
			"revisionTime": "2017-04-09T18:29:52Z"
		},
		{
			"checksumSHA1": "jyP8QOzvouqRy4o3MKNjBl/K3o8=",
			"path": "golang.org/x/crypto/poly1305",
			"revision": "cbc3d0884eac986df6e78a039b8792e869bff863",
			"revisionTime": "2017-04-09T18:29:52Z"
		},
		{
			"checksumSHA1": "y/oIaxq2d3WPizRZfVjo8RCRYTU=",
			"path": "golang.org/x/crypto/ripemd160",
			"revision": "cbc3d0884eac986df6e78a039b8792e869bff863",
			"revisionTime": "2017-04-09T18:29:52Z"
		},
		{
			"checksumSHA1": "o5QDZYQhyiEt2jg1Fot34mR1rBg=",
			"path": "golang.org/x/crypto/salsa20",
			"revision": "cbc3d0884eac986df6e78a039b8792e869bff863",
			"revisionTime": "2017-04-09T18:29:52Z"
		},
		{
			"checksumSHA1": "w8PESKJweP+BCAxCYPU1QC08qUU=",
			"path": "golang.org/x/crypto/salsa20/salsa",
			"revision": "cbc3d0884eac986df6e78a039b8792e869bff863",
			"revisionTime": "2017-04-09T18:29:52Z"
		},
		{
			"checksumSHA1": "E8pDMGySfy5Mw+jzXOkOxo35bww=",
			"path": "golang.org/x/crypto/scrypt",
			"revision": "cbc3d0884eac986df6e78a039b8792e869bff863",
			"revisionTime": "2017-04-09T18:29:52Z"
		},
		{
			"path": "golang.org/x/crypto/ssh",
			"revision": "2faea1465de239e4babd8f5905cc25b781712442",
			"revisionTime": "2017-07-22T22:00:11-07:00"
		},
		{
			"path": "golang.org/x/crypto/ssh/agent",
			"revision": "2faea1465de239e4babd8f5905cc25b781712442",
			"revisionTime": "2017-07-22T22:00:11-07:00"
		},
		{
			"path": "golang.org/x/crypto/ssh/knownhosts",
			"revision": "2faea1465de239e4babd8f5905cc25b781712442",
			"revisionTime": "2017-07-22T22:00:11-07:00"
		},
		{
			"checksumSHA1": "/qXTeb4Dp6W5qlttwaN+Yur36+A=",
			"path": "golang.org/x/crypto/twofish",
			"revision": "cbc3d0884eac986df6e78a039b8792e869bff863",
			"revisionTime": "2017-04-09T18:29:52Z"
		},
		{
			"checksumSHA1": "dr5+PfIRzXeN+l1VG+s0lea9qz8=",
			"path": "golang.org/x/net/context",
			"revision": "0a9397675ba34b2845f758fe3cd68828369c6517",
			"revisionTime": "2017-07-19T03:24:12Z"
		},
		{
			"checksumSHA1": "WHc3uByvGaMcnSoI21fhzYgbOgg=",
			"path": "golang.org/x/net/context/ctxhttp",
			"revision": "ed0556cc888129faa06ff0ef3c65e0ce59c8b75c",
			"revisionTime": "2016-09-29T06:24:16Z"
		},
		{
			"checksumSHA1": "vqc3a+oTUGX8PmD0TS+qQ7gmN8I=",
			"origin": "github.com/keybase/client/go/vendor/golang.org/x/net/html",
			"path": "golang.org/x/net/html",
			"revision": "a7c5ee4a843ee6e4ccf898ae9e5ad1dd301a358e",
			"revisionTime": "2016-08-26T20:58:34Z"
		},
		{
			"checksumSHA1": "00eQaGynDYrv3tL+C7l9xH0IDZg=",
			"origin": "github.com/keybase/client/go/vendor/golang.org/x/net/html/atom",
			"path": "golang.org/x/net/html/atom",
			"revision": "a7c5ee4a843ee6e4ccf898ae9e5ad1dd301a358e",
			"revisionTime": "2016-08-26T20:58:34Z"
		},
		{
			"checksumSHA1": "/k7k6eJDkxXx6K9Zpo/OwNm58XM=",
			"path": "golang.org/x/net/internal/timeseries",
			"revision": "8fd7f25955530b92e73e9e1932a41b522b22ccd9",
			"revisionTime": "2016-12-29T20:13:24Z"
		},
		{
			"checksumSHA1": "P9qTIn8a6L6Q9wd1IJBCuhno1Q8=",
			"path": "golang.org/x/net/trace",
			"revision": "8fd7f25955530b92e73e9e1932a41b522b22ccd9",
			"revisionTime": "2016-12-29T20:13:24Z"
		},
		{
			"checksumSHA1": "S0DP7Pn7sZUmXc55IzZnNvERu6s=",
			"path": "golang.org/x/sync/errgroup",
			"revision": "1ae7c7b29e06598039be46c5083819ba6fd7a97e",
			"revisionTime": "2016-10-04T22:49:57Z"
		},
		{
			"path": "golang.org/x/sys/unix",
			"revision": "833a04a10549a95dc34458c195cbad61bbb6cb4d",
			"revisionTime": "2015-12-10T17:34:15-08:00"
		},
		{
			"path": "golang.org/x/sys/windows",
			"revision": "f64b50fbea64174967a8882830d621a18ee1548e",
			"revisionTime": "2016-04-14T16:31:22+03:00"
		},
		{
			"checksumSHA1": "ZdFZFaXmCgEEaEhVPkyXrnhKhsg=",
			"path": "golang.org/x/sys/windows/registry",
			"revision": "d75a52659825e75fff6158388dddc6a5b04f9ba5",
			"revisionTime": "2016-12-14T18:38:57Z"
		},
		{
			"checksumSHA1": "0uwDStcjVf2LGzegKmTBWsaZ6Ns=",
			"path": "golang.org/x/text/transform",
			"revision": "f773ec03ce334298742df7f3108fc0d402646d22",
			"revisionTime": "2016-05-05T22:32:54Z"
		},
		{
			"checksumSHA1": "TisxVXIAh3Hb6QdUOMso4wdqAQU=",
			"path": "golang.org/x/text/unicode/norm",
			"revision": "f773ec03ce334298742df7f3108fc0d402646d22",
			"revisionTime": "2016-05-05T22:32:54Z"
		},
		{
			"checksumSHA1": "eFQDEix/mGnhwnFu/Hq63zMfrX8=",
			"path": "golang.org/x/time/rate",
			"revision": "f51c12702a4d776e4c1fa9b0fabab841babae631",
			"revisionTime": "2016-10-28T04:02:39Z"
		},
		{
			"checksumSHA1": "GdsHg+yOsZtdMvD9HJFovPsqKec=",
			"origin": "github.com/keybase/go-billy",
			"path": "gopkg.in/src-d/go-billy.v4",
			"revision": "0aa82040a3fbb8e4e76847b33e122c5f4cad1837",
			"revisionTime": "2017-09-13T19:37:46Z"
		},
		{
			"checksumSHA1": "yscejfasrttJfPq91pn7gArFb5o=",
			"origin": "github.com/keybase/go-billy/helper/chroot",
			"path": "gopkg.in/src-d/go-billy.v4/helper/chroot",
			"revision": "0aa82040a3fbb8e4e76847b33e122c5f4cad1837",
			"revisionTime": "2017-09-13T19:37:46Z"
		},
		{
			"checksumSHA1": "B7HAyGfl+ONIAvlHzbvSsLisx9o=",
			"origin": "github.com/keybase/go-billy/helper/polyfill",
			"path": "gopkg.in/src-d/go-billy.v4/helper/polyfill",
			"revision": "0aa82040a3fbb8e4e76847b33e122c5f4cad1837",
			"revisionTime": "2017-09-13T19:37:46Z"
		},
		{
			"checksumSHA1": "1CnG3JdmIQoa6mE0O98BfymLmuM=",
			"origin": "github.com/keybase/go-billy/osfs",
			"path": "gopkg.in/src-d/go-billy.v4/osfs",
			"revision": "0aa82040a3fbb8e4e76847b33e122c5f4cad1837",
			"revisionTime": "2017-09-13T19:37:46Z"
		},
		{
			"checksumSHA1": "lo42NuhQJppy2ne/uwPR2T9BSPY=",
			"origin": "github.com/keybase/go-billy/util",
			"path": "gopkg.in/src-d/go-billy.v4/util",
			"revision": "0aa82040a3fbb8e4e76847b33e122c5f4cad1837",
			"revisionTime": "2017-09-13T19:37:46Z"
		},
		{
			"checksumSHA1": "5eYgnR+mi1IWAmLJkJEPodCqyd8=",
			"origin": "github.com/keybase/go-git",
			"path": "gopkg.in/src-d/go-git.v4",
			"revision": "d2b6d67be5cb04d1640faf47995ace874dc3cb05",
			"revisionTime": "2017-12-01T00:24:35Z"
		},
		{
			"checksumSHA1": "TSoIlaADKlw3Zx0ysCCBn6kyXNE=",
			"origin": "github.com/keybase/go-git/config",
			"path": "gopkg.in/src-d/go-git.v4/config",
			"revision": "d2b6d67be5cb04d1640faf47995ace874dc3cb05",
			"revisionTime": "2017-12-01T00:24:35Z"
		},
		{
			"checksumSHA1": "B2OLPJ4wnJIM2TMjTyzusYluUeI=",
			"origin": "github.com/keybase/go-git/internal/revision",
			"path": "gopkg.in/src-d/go-git.v4/internal/revision",
			"revision": "d2b6d67be5cb04d1640faf47995ace874dc3cb05",
			"revisionTime": "2017-12-01T00:24:35Z"
		},
		{
			"checksumSHA1": "e5UthIeeVSzLfEPnEe0GPQO6+bM=",
			"origin": "github.com/keybase/go-git/plumbing",
			"path": "gopkg.in/src-d/go-git.v4/plumbing",
			"revision": "d2b6d67be5cb04d1640faf47995ace874dc3cb05",
			"revisionTime": "2017-12-01T00:24:35Z"
		},
		{
			"checksumSHA1": "neTbLTzQ9+vo97D5i+3K9iprn5c=",
			"origin": "github.com/keybase/go-git/plumbing/cache",
			"path": "gopkg.in/src-d/go-git.v4/plumbing/cache",
			"revision": "d2b6d67be5cb04d1640faf47995ace874dc3cb05",
			"revisionTime": "2017-12-01T00:24:35Z"
		},
		{
			"checksumSHA1": "pHPMiAzXG/TJqTLEKj2SHjxX4zs=",
			"origin": "github.com/keybase/go-git/plumbing/filemode",
			"path": "gopkg.in/src-d/go-git.v4/plumbing/filemode",
			"revision": "d2b6d67be5cb04d1640faf47995ace874dc3cb05",
			"revisionTime": "2017-12-01T00:24:35Z"
		},
		{
			"checksumSHA1": "UGIM9BX7w3MhiadsuN6f8Bx0VZU=",
			"origin": "github.com/keybase/go-git/plumbing/format/config",
			"path": "gopkg.in/src-d/go-git.v4/plumbing/format/config",
			"revision": "d2b6d67be5cb04d1640faf47995ace874dc3cb05",
			"revisionTime": "2017-12-01T00:24:35Z"
		},
		{
			"checksumSHA1": "vOD599V5I9EsWuGT9BIU8ZAyiNY=",
			"origin": "github.com/keybase/go-git/plumbing/format/diff",
			"path": "gopkg.in/src-d/go-git.v4/plumbing/format/diff",
			"revision": "d2b6d67be5cb04d1640faf47995ace874dc3cb05",
			"revisionTime": "2017-12-01T00:24:35Z"
		},
		{
			"checksumSHA1": "WYWvhmnLX0LQpacGYAk5w3nOsIM=",
			"origin": "github.com/keybase/go-git/plumbing/format/gitignore",
			"path": "gopkg.in/src-d/go-git.v4/plumbing/format/gitignore",
			"revision": "d2b6d67be5cb04d1640faf47995ace874dc3cb05",
			"revisionTime": "2017-12-01T00:24:35Z"
		},
		{
			"checksumSHA1": "+lR7seogVk2qZb8dSLBv8juivxc=",
			"origin": "github.com/keybase/go-git/plumbing/format/idxfile",
			"path": "gopkg.in/src-d/go-git.v4/plumbing/format/idxfile",
			"revision": "d2b6d67be5cb04d1640faf47995ace874dc3cb05",
			"revisionTime": "2017-12-01T00:24:35Z"
		},
		{
			"checksumSHA1": "q7HtzrSzVE9qN5N3QOxkLFcZI1U=",
			"origin": "github.com/keybase/go-git/plumbing/format/index",
			"path": "gopkg.in/src-d/go-git.v4/plumbing/format/index",
			"revision": "d2b6d67be5cb04d1640faf47995ace874dc3cb05",
			"revisionTime": "2017-12-01T00:24:35Z"
		},
		{
			"checksumSHA1": "0IxJpGMfdnr3cuuVE59u+1B5n9o=",
			"origin": "github.com/keybase/go-git/plumbing/format/objfile",
			"path": "gopkg.in/src-d/go-git.v4/plumbing/format/objfile",
			"revision": "d2b6d67be5cb04d1640faf47995ace874dc3cb05",
			"revisionTime": "2017-12-01T00:24:35Z"
		},
		{
			"checksumSHA1": "5MP2UCR7L7nnhwGmS6j3lFudybo=",
			"origin": "github.com/keybase/go-git/plumbing/format/packfile",
			"path": "gopkg.in/src-d/go-git.v4/plumbing/format/packfile",
			"revision": "d2b6d67be5cb04d1640faf47995ace874dc3cb05",
			"revisionTime": "2017-12-01T00:24:35Z"
		},
		{
			"checksumSHA1": "T8efjPxCKp23RvSBI51qugHzgxw=",
			"origin": "github.com/keybase/go-git/plumbing/format/pktline",
			"path": "gopkg.in/src-d/go-git.v4/plumbing/format/pktline",
			"revision": "d2b6d67be5cb04d1640faf47995ace874dc3cb05",
			"revisionTime": "2017-12-01T00:24:35Z"
		},
		{
			"checksumSHA1": "Af3n4HWOnNWRIKx7oqNvIehlCkk=",
			"origin": "github.com/keybase/go-git/plumbing/object",
			"path": "gopkg.in/src-d/go-git.v4/plumbing/object",
			"revision": "d2b6d67be5cb04d1640faf47995ace874dc3cb05",
			"revisionTime": "2017-12-01T00:24:35Z"
		},
		{
			"checksumSHA1": "PQmY1mHiPdNBNrh3lESZe3QH36c=",
			"origin": "github.com/keybase/go-git/plumbing/protocol/packp",
			"path": "gopkg.in/src-d/go-git.v4/plumbing/protocol/packp",
			"revision": "d2b6d67be5cb04d1640faf47995ace874dc3cb05",
			"revisionTime": "2017-12-01T00:24:35Z"
		},
		{
			"checksumSHA1": "JjHHYoWDYf0H//nP2FIS05ZLgj8=",
			"origin": "github.com/keybase/go-git/plumbing/protocol/packp/capability",
			"path": "gopkg.in/src-d/go-git.v4/plumbing/protocol/packp/capability",
			"revision": "d2b6d67be5cb04d1640faf47995ace874dc3cb05",
			"revisionTime": "2017-12-01T00:24:35Z"
		},
		{
			"checksumSHA1": "wVfbzV5BNhjW/HFFJuTCjkPSJ5M=",
			"origin": "github.com/keybase/go-git/plumbing/protocol/packp/sideband",
			"path": "gopkg.in/src-d/go-git.v4/plumbing/protocol/packp/sideband",
			"revision": "d2b6d67be5cb04d1640faf47995ace874dc3cb05",
			"revisionTime": "2017-12-01T00:24:35Z"
		},
		{
			"checksumSHA1": "eEZ5nFvBguv43DME9TmS4pFTFys=",
			"origin": "github.com/keybase/go-git/plumbing/revlist",
			"path": "gopkg.in/src-d/go-git.v4/plumbing/revlist",
			"revision": "d2b6d67be5cb04d1640faf47995ace874dc3cb05",
			"revisionTime": "2017-12-01T00:24:35Z"
		},
		{
			"checksumSHA1": "SWco9bumu0eoxmYJ9acmMbDb7nI=",
			"origin": "github.com/keybase/go-git/plumbing/storer",
			"path": "gopkg.in/src-d/go-git.v4/plumbing/storer",
			"revision": "d2b6d67be5cb04d1640faf47995ace874dc3cb05",
			"revisionTime": "2017-12-01T00:24:35Z"
		},
		{
			"checksumSHA1": "AVSX04sTj3cBv1muAmIbPE9D9FY=",
			"origin": "github.com/keybase/go-git/plumbing/transport",
			"path": "gopkg.in/src-d/go-git.v4/plumbing/transport",
			"revision": "d2b6d67be5cb04d1640faf47995ace874dc3cb05",
			"revisionTime": "2017-12-01T00:24:35Z"
		},
		{
			"checksumSHA1": "cmOntUALmiRvvblEXAQXNO4Oous=",
			"origin": "github.com/keybase/go-git/plumbing/transport/client",
			"path": "gopkg.in/src-d/go-git.v4/plumbing/transport/client",
			"revision": "d2b6d67be5cb04d1640faf47995ace874dc3cb05",
			"revisionTime": "2017-12-01T00:24:35Z"
		},
		{
			"checksumSHA1": "gaKy+c/OjPQFLhENnSAFEZUngok=",
			"origin": "github.com/keybase/go-git/plumbing/transport/file",
			"path": "gopkg.in/src-d/go-git.v4/plumbing/transport/file",
			"revision": "d2b6d67be5cb04d1640faf47995ace874dc3cb05",
			"revisionTime": "2017-12-01T00:24:35Z"
		},
		{
			"checksumSHA1": "chcAwbm6J5uXXn6IV58+G6RKCjU=",
			"origin": "github.com/keybase/go-git/plumbing/transport/git",
			"path": "gopkg.in/src-d/go-git.v4/plumbing/transport/git",
			"revision": "d2b6d67be5cb04d1640faf47995ace874dc3cb05",
			"revisionTime": "2017-12-01T00:24:35Z"
		},
		{
			"checksumSHA1": "m9TNeIIGUBdZ0qdSl5Xa/0TIvfo=",
			"origin": "github.com/keybase/go-git/plumbing/transport/http",
			"path": "gopkg.in/src-d/go-git.v4/plumbing/transport/http",
			"revision": "d2b6d67be5cb04d1640faf47995ace874dc3cb05",
			"revisionTime": "2017-12-01T00:24:35Z"
		},
		{
			"checksumSHA1": "6asrmcjb98FpRr83ICCODXdGWdE=",
			"origin": "github.com/keybase/go-git/plumbing/transport/internal/common",
			"path": "gopkg.in/src-d/go-git.v4/plumbing/transport/internal/common",
			"revision": "d2b6d67be5cb04d1640faf47995ace874dc3cb05",
			"revisionTime": "2017-12-01T00:24:35Z"
		},
		{
			"checksumSHA1": "4g80eOsDOo7kSC965vvPViDx+Vg=",
			"origin": "github.com/keybase/go-git/plumbing/transport/server",
			"path": "gopkg.in/src-d/go-git.v4/plumbing/transport/server",
			"revision": "d2b6d67be5cb04d1640faf47995ace874dc3cb05",
			"revisionTime": "2017-12-01T00:24:35Z"
		},
		{
			"checksumSHA1": "c+SEqWG5Eo2HaGeUQTEIjWcAH9U=",
			"origin": "github.com/keybase/go-git/plumbing/transport/ssh",
			"path": "gopkg.in/src-d/go-git.v4/plumbing/transport/ssh",
			"revision": "d2b6d67be5cb04d1640faf47995ace874dc3cb05",
			"revisionTime": "2017-12-01T00:24:35Z"
		},
		{
			"checksumSHA1": "FlVLBdu4cjlXj9zjRRNDurRLABU=",
			"origin": "github.com/keybase/go-git/storage",
			"path": "gopkg.in/src-d/go-git.v4/storage",
			"revision": "d2b6d67be5cb04d1640faf47995ace874dc3cb05",
			"revisionTime": "2017-12-01T00:24:35Z"
		},
		{
			"checksumSHA1": "a+Pc0ns3q47MQKyfOSVsXYA1R70=",
			"origin": "github.com/keybase/go-git/storage/filesystem",
			"path": "gopkg.in/src-d/go-git.v4/storage/filesystem",
			"revision": "d2b6d67be5cb04d1640faf47995ace874dc3cb05",
			"revisionTime": "2017-12-01T00:24:35Z"
		},
		{
			"checksumSHA1": "62+vHe8Tw5C0/6hrCYK55vS8C8A=",
			"origin": "github.com/keybase/go-git/storage/filesystem/internal/dotgit",
			"path": "gopkg.in/src-d/go-git.v4/storage/filesystem/internal/dotgit",
			"revision": "58898ae21bb8fb3cdde546f12872767683a2239a",
			"revisionTime": "2018-04-13T23:39:03Z"
		},
		{
			"checksumSHA1": "4xP9AhC2OWXL3oUsZ/k6n7oMs8s=",
			"origin": "github.com/keybase/go-git/storage/memory",
			"path": "gopkg.in/src-d/go-git.v4/storage/memory",
			"revision": "d2b6d67be5cb04d1640faf47995ace874dc3cb05",
			"revisionTime": "2017-12-01T00:24:35Z"
		},
		{
			"checksumSHA1": "AzdUpuGqSNnNK6DgdNjWrn99i3o=",
			"origin": "github.com/keybase/go-git/utils/binary",
			"path": "gopkg.in/src-d/go-git.v4/utils/binary",
			"revision": "d2b6d67be5cb04d1640faf47995ace874dc3cb05",
			"revisionTime": "2017-12-01T00:24:35Z"
		},
		{
			"checksumSHA1": "vniUxB6bbDYazl21cOfmhdZZiY8=",
			"origin": "github.com/keybase/go-git/utils/diff",
			"path": "gopkg.in/src-d/go-git.v4/utils/diff",
			"revision": "d2b6d67be5cb04d1640faf47995ace874dc3cb05",
			"revisionTime": "2017-12-01T00:24:35Z"
		},
		{
			"checksumSHA1": "cspCXRxvzvoNOEUB7wRgOKYrVjQ=",
			"origin": "github.com/keybase/go-git/utils/ioutil",
			"path": "gopkg.in/src-d/go-git.v4/utils/ioutil",
			"revision": "d2b6d67be5cb04d1640faf47995ace874dc3cb05",
			"revisionTime": "2017-12-01T00:24:35Z"
		},
		{
			"checksumSHA1": "shsY2I1OFbnjopNWF21Tkfx+tac=",
			"origin": "github.com/keybase/go-git/utils/merkletrie",
			"path": "gopkg.in/src-d/go-git.v4/utils/merkletrie",
			"revision": "d2b6d67be5cb04d1640faf47995ace874dc3cb05",
			"revisionTime": "2017-12-01T00:24:35Z"
		},
		{
			"checksumSHA1": "QiHHx1Qb/Vv4W6uQb+mJU2zMqLo=",
			"origin": "github.com/keybase/go-git/utils/merkletrie/filesystem",
			"path": "gopkg.in/src-d/go-git.v4/utils/merkletrie/filesystem",
			"revision": "d2b6d67be5cb04d1640faf47995ace874dc3cb05",
			"revisionTime": "2017-12-01T00:24:35Z"
		},
		{
			"checksumSHA1": "M+6y9mdBFksksEGBceBh9Se3W7Y=",
			"origin": "github.com/keybase/go-git/utils/merkletrie/index",
			"path": "gopkg.in/src-d/go-git.v4/utils/merkletrie/index",
			"revision": "d2b6d67be5cb04d1640faf47995ace874dc3cb05",
			"revisionTime": "2017-12-01T00:24:35Z"
		},
		{
			"checksumSHA1": "7eEw/xsSrFLfSppRf/JIt9u7lbU=",
			"origin": "github.com/keybase/go-git/utils/merkletrie/internal/frame",
			"path": "gopkg.in/src-d/go-git.v4/utils/merkletrie/internal/frame",
			"revision": "d2b6d67be5cb04d1640faf47995ace874dc3cb05",
			"revisionTime": "2017-12-01T00:24:35Z"
		},
		{
			"checksumSHA1": "qCb9d3cwnPHVLqS/U9NAzK+1Ptg=",
			"origin": "github.com/keybase/go-git/utils/merkletrie/noder",
			"path": "gopkg.in/src-d/go-git.v4/utils/merkletrie/noder",
			"revision": "d2b6d67be5cb04d1640faf47995ace874dc3cb05",
			"revisionTime": "2017-12-01T00:24:35Z"
		},
		{
			"path": "gopkg.in/warnings.v0",
			"revision": "8a331561fe74dadba6edfc59f3be66c22c3b065d",
			"revisionTime": "2016-08-15T20:11:09+02:00"
		},
		{
			"path": "h12.me/socks",
			"revision": "64f61c25cc3595b1aeecdaf86a61bfec00b04c5f",
			"revisionTime": "2016-03-16T16:25:20-04:00"
		},
		{
			"path": "stathat.com/c/ramcache",
			"revision": "64f61c25cc3595b1aeecdaf86a61bfec00b04c5f",
			"revisionTime": "2016-03-16T16:25:20-04:00"
		}
	],
	"rootPath": "github.com/keybase/kbfs"
}<|MERGE_RESOLUTION|>--- conflicted
+++ resolved
@@ -275,13 +275,8 @@
 		{
 			"checksumSHA1": "tp05B0/eZzFpGaQBiZNicLRglwo=",
 			"path": "github.com/keybase/client/go/protocol/chat1",
-<<<<<<< HEAD
-			"revision": "dc0ddc1b0f54255d4e33fa5e217a84fa0bc853e7",
-			"revisionTime": "2018-09-04T14:42:24-07:00"
-=======
 			"revision": "ea738d9b8e4720e3ce2e85edf7ca626ff6e6b787",
 			"revisionTime": "2018-09-04T18:56:39Z"
->>>>>>> 3fc116a4
 		},
 		{
 			"checksumSHA1": "KLEL9ap4JcQxJbOUGtSPqh7NVvY=",
