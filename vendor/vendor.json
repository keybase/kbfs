{
	"comment": "",
	"ignore": "test appenginevm",
	"package": [
		{
			"checksumSHA1": "FCasIexhOSYqzSMSYL0LLHvAztM=",
			"origin": "github.com/keybase/fuse",
			"path": "bazil.org/fuse",
			"revision": "7906bf0143593669930f29dea20667526aaa5000",
			"revisionTime": "2018-03-06T00:43:11Z"
		},
		{
			"checksumSHA1": "389JFJTJADMtZkTIfdSnsmHVOUs=",
			"path": "bazil.org/fuse/fs",
			"revision": "0dfaa72ce1313ab5a43f1cb501fd87e2f367283f",
			"revisionTime": "2015-11-25T17:25:30Z"
		},
		{
			"checksumSHA1": "wy8DrEJ4Al2iZk5hKQEbIqaghGM=",
			"path": "bazil.org/fuse/fs/fstestutil",
			"revision": "0dfaa72ce1313ab5a43f1cb501fd87e2f367283f",
			"revisionTime": "2015-11-25T17:25:30Z"
		},
		{
			"checksumSHA1": "NPgkh9UWMsaTtsAAs3kPrclHT9Y=",
			"path": "bazil.org/fuse/fuseutil",
			"revision": "0dfaa72ce1313ab5a43f1cb501fd87e2f367283f",
			"revisionTime": "2015-11-25T17:25:30Z"
		},
		{
			"path": "github.com/PuerkitoBio/goquery",
			"revision": "64f61c25cc3595b1aeecdaf86a61bfec00b04c5f",
			"revisionTime": "2016-03-16T16:25:20-04:00"
		},
		{
			"path": "github.com/agl/ed25519",
			"revision": "64f61c25cc3595b1aeecdaf86a61bfec00b04c5f",
			"revisionTime": "2016-03-16T16:25:20-04:00"
		},
		{
			"path": "github.com/agl/ed25519/edwards25519",
			"revision": "64f61c25cc3595b1aeecdaf86a61bfec00b04c5f",
			"revisionTime": "2016-03-16T16:25:20-04:00"
		},
		{
			"path": "github.com/andybalholm/cascadia",
			"revision": "64f61c25cc3595b1aeecdaf86a61bfec00b04c5f",
			"revisionTime": "2016-03-16T16:25:20-04:00"
		},
		{
			"path": "github.com/bitly/go-simplejson",
			"revision": "aabad6e819789e569bd6aabf444c935aa9ba1e44",
			"revisionTime": "2015-09-15T16:53:35Z"
		},
		{
			"path": "github.com/blang/semver",
			"revision": "60ec3488bfea7cca02b021d106d9911120d25fe9",
			"revisionTime": "2016-06-30T22:46:53-07:00"
		},
		{
			"checksumSHA1": "aoxx8YjlpunfhKBTyZKjOH55G10=",
			"path": "github.com/buger/jsonparser",
			"revision": "4be68c93a24430ddf9c33d1380b7042fd3a13424",
			"revisionTime": "2018-01-31T12:31:42Z"
		},
		{
			"checksumSHA1": "RBwpnMpfQt7Jo7YWrRph0Vwe+f0=",
			"path": "github.com/coreos/go-systemd/activation",
			"revision": "d2196463941895ee908e13531a23a39feb9e1243",
			"revisionTime": "2017-07-31T11:19:25Z"
		},
		{
			"checksumSHA1": "+Zz+leZHHC9C0rx8DoRuffSRPso=",
			"path": "github.com/coreos/go-systemd/daemon",
			"revision": "d2196463941895ee908e13531a23a39feb9e1243",
			"revisionTime": "2017-07-31T11:19:25Z"
		},
		{
			"checksumSHA1": "5GD2mlKEoDM+bU1PfSlx8rAz4oc=",
			"path": "github.com/coreos/go-systemd/util",
			"revision": "d2196463941895ee908e13531a23a39feb9e1243",
			"revisionTime": "2017-07-31T11:19:25Z"
		},
		{
			"checksumSHA1": "O8c/VKtW34XPJNNlyeb/im8vWSI=",
			"path": "github.com/coreos/pkg/dlopen",
			"revision": "459346e834d8e97be707cd0ea1236acaaa159ffc",
			"revisionTime": "2017-09-01T14:55:54Z"
		},
		{
			"checksumSHA1": "dvabztWVQX8f6oMLRyv4dLH+TGY=",
			"path": "github.com/davecgh/go-spew/spew",
			"revision": "346938d642f2ec3594ed81d874461961cd0faa76",
			"revisionTime": "2016-10-29T20:57:26Z"
		},
		{
			"path": "github.com/eapache/channels",
			"revision": "47238d5aae8c0fefd518ef2bee46290909cf8263",
			"revisionTime": "2015-11-22T21:55:56-05:00"
		},
		{
			"path": "github.com/eapache/queue",
			"revision": "ded5959c0d4e360646dc9e9908cff48666781367",
			"revisionTime": "2015-06-06T07:53:03-04:00"
		},
		{
			"path": "github.com/go-errors/errors",
			"revision": "a41850380601eeb43f4350f7d17c6bbd8944aaf8",
			"revisionTime": "2015-09-05T19:33:21-07:00"
		},
		{
			"checksumSHA1": "egYe7ZwngazaWRW/WfawGNClGJg=",
			"origin": "github.com/aalness/goamz/aws",
			"path": "github.com/goamz/goamz/aws",
			"revision": "bf3fffd7aa093577f5ca22361b1b603c27c02129",
			"revisionTime": "2016-04-12T21:53:53Z",
			"tree": true
		},
		{
			"checksumSHA1": "X2F1YJK7jkq6ZZSKx74t8EyWZhQ=",
			"origin": "github.com/aalness/goamz/dynamodb",
			"path": "github.com/goamz/goamz/dynamodb",
			"revision": "bf3fffd7aa093577f5ca22361b1b603c27c02129",
			"revisionTime": "2016-04-12T21:53:53Z",
			"tree": true
		},
		{
			"checksumSHA1": "nbCxiVT48CWEg6l8L4SEJ5VfN9c=",
			"path": "github.com/golang/groupcache/lru",
			"revision": "b710c8433bd175204919eb38776e944233235d03",
			"revisionTime": "2017-04-21T00:56:42Z"
		},
		{
			"checksumSHA1": "M3BUApw7nNipzKvYbHSpxqE04FY=",
			"path": "github.com/golang/mock/gomock",
			"revision": "13f360950a79f5864a972c786a10a50e44b69541",
			"revisionTime": "2017-07-22T14:45:13Z"
		},
		{
			"checksumSHA1": "UsY6N958JNjS0qzLTAtER7+tVPY=",
			"path": "github.com/golang/snappy",
			"revision": "d6668316e43571d7dde95be6fd077f96de002f8b",
			"revisionTime": "2016-05-19T03:34:20Z"
		},
		{
			"checksumSHA1": "d9PxF1XQGLMJZRct2R8qVM/eYlE=",
			"path": "github.com/hashicorp/golang-lru",
			"revision": "a0d98a5f288019575c6d1f4bb1573fef2d1fcdc4",
			"revisionTime": "2016-02-07T21:47:19Z"
		},
		{
			"checksumSHA1": "2nOpYjx8Sn57bqlZq17yM4YJuM4=",
			"path": "github.com/hashicorp/golang-lru/simplelru",
			"revision": "a0d98a5f288019575c6d1f4bb1573fef2d1fcdc4",
			"revisionTime": "2016-02-07T21:47:19Z"
		},
		{
			"checksumSHA1": "iCsyavJDnXC9OY//p52IWJWy7PY=",
			"path": "github.com/jbenet/go-context/io",
			"revision": "d14ea06fba99483203c19d92cfcd13ebe73135f4",
			"revisionTime": "2015-07-11T00:45:18Z"
		},
		{
			"path": "github.com/kardianos/osext",
			"revision": "29ae4ffbc9a6fe9fb2bc5029050ce6996ea1d3bc",
			"revisionTime": "2015-12-22T07:32:29-08:00"
		},
		{
			"checksumSHA1": "tBFISVudi8RzOoFhK2+p0PRicfw=",
			"path": "github.com/keybase/backoff",
			"revision": "726b63b835ec48ae1fac42bcba4e8c7b742fa97d",
			"revisionTime": "2016-05-17T06:10:00Z"
		},
		{
			"checksumSHA1": "2MGTU5dljX/5fuM/KpixZQYfIzE=",
			"path": "github.com/keybase/client/go/auth",
			"revision": "94012483abbcf11dd835c21e3fcfda3ede2ad754",
			"revisionTime": "2018-05-19T05:29:12Z"
		},
		{
			"checksumSHA1": "hDPQVw6mwVPKaqejTm+19y29L+g=",
			"path": "github.com/keybase/client/go/chat/types",
			"revision": "94012483abbcf11dd835c21e3fcfda3ede2ad754",
			"revisionTime": "2018-05-19T05:29:12Z"
		},
		{
			"checksumSHA1": "vFu914kPoTGuVjBGpCZwr+ixr+8=",
			"path": "github.com/keybase/client/go/externals",
			"revision": "94012483abbcf11dd835c21e3fcfda3ede2ad754",
			"revisionTime": "2018-05-19T05:29:12Z"
		},
		{
			"checksumSHA1": "sPEKI1+A9D5irQ81H7TxN9gtmA0=",
			"path": "github.com/keybase/client/go/gregor",
			"revision": "94012483abbcf11dd835c21e3fcfda3ede2ad754",
			"revisionTime": "2018-05-19T05:29:12Z"
		},
		{
			"checksumSHA1": "UyhWiB+FawbOF3ie9c+v7pK/E44=",
			"path": "github.com/keybase/client/go/install/libnativeinstaller",
			"revision": "94012483abbcf11dd835c21e3fcfda3ede2ad754",
			"revisionTime": "2018-05-19T05:29:12Z"
		},
		{
			"checksumSHA1": "16MjUmeOk4zXDB9yiWZM1pHfNFM=",
			"path": "github.com/keybase/client/go/kex2",
			"revision": "94012483abbcf11dd835c21e3fcfda3ede2ad754",
			"revisionTime": "2018-05-19T05:29:12Z"
		},
		{
			"checksumSHA1": "bBpF8Dkwifam1Ew/UelWKUdOUpo=",
			"path": "github.com/keybase/client/go/libkb",
			"revision": "b1f95765149b38c2287e302f03f6436273ab9f21",
			"revisionTime": "2018-06-25T19:48:30Z"
		},
		{
			"checksumSHA1": "Q0vrZ3PxpDaQedkTnygNaJveX4w=",
			"path": "github.com/keybase/client/go/logger",
			"revision": "94012483abbcf11dd835c21e3fcfda3ede2ad754",
			"revisionTime": "2018-05-19T05:29:12Z"
		},
		{
			"checksumSHA1": "MSUVOprNOaMz1XmrRCNMTj0m5eU=",
			"path": "github.com/keybase/client/go/minterm",
			"revision": "94012483abbcf11dd835c21e3fcfda3ede2ad754",
			"revisionTime": "2018-05-19T05:29:12Z"
		},
		{
			"checksumSHA1": "2kM+LIKAzK6CZdFWO1E7f1pmsT8=",
			"path": "github.com/keybase/client/go/profiling",
			"revision": "94012483abbcf11dd835c21e3fcfda3ede2ad754",
			"revisionTime": "2018-05-19T05:29:12Z"
		},
		{
			"checksumSHA1": "O1Q0NBB6o1mj4A+1uk1xgf7nw+c=",
			"path": "github.com/keybase/client/go/protocol",
			"revision": "94012483abbcf11dd835c21e3fcfda3ede2ad754",
			"revisionTime": "2018-05-19T05:29:12Z"
		},
		{
			"checksumSHA1": "44ZtSZ4eVWIONgfHrlNIc/EioqI=",
			"path": "github.com/keybase/client/go/protocol/chat1",
			"revision": "b1f95765149b38c2287e302f03f6436273ab9f21",
			"revisionTime": "2018-06-25T19:48:30Z"
		},
		{
			"checksumSHA1": "BreJRQUSA+Wma2Xr/mFDrsggICA=",
			"path": "github.com/keybase/client/go/protocol/gregor1",
			"revision": "94012483abbcf11dd835c21e3fcfda3ede2ad754",
			"revisionTime": "2018-05-19T05:29:12Z"
		},
		{
<<<<<<< HEAD
			"checksumSHA1": "9wHfRg7VzcTzlpBd9esphtxX6dQ=",
			"path": "github.com/keybase/client/go/protocol/keybase1",
			"revision": "fdf7e4c394dfee9c7ba254ae60e0b00bd982ba85",
			"revisionTime": "2018-06-25T17:55:53Z"
=======
			"checksumSHA1": "t/tfybbAW8nmmig5VdGNfRnAR1g=",
			"path": "github.com/keybase/client/go/protocol/keybase1",
			"revision": "b1f95765149b38c2287e302f03f6436273ab9f21",
			"revisionTime": "2018-06-25T19:48:30Z"
>>>>>>> 551f8496
		},
		{
			"checksumSHA1": "X5Xf9+Z7OkhIQiaPB+ILw4xzkag=",
			"path": "github.com/keybase/client/go/protocol/stellar1",
			"revision": "94012483abbcf11dd835c21e3fcfda3ede2ad754",
			"revisionTime": "2018-05-19T05:29:12Z"
		},
		{
			"checksumSHA1": "OmmmD27ta0fkodHsUHN3cWNRPbs=",
			"path": "github.com/keybase/client/go/pvl",
			"revision": "94012483abbcf11dd835c21e3fcfda3ede2ad754",
			"revisionTime": "2018-05-19T05:29:12Z"
		},
		{
			"checksumSHA1": "Fl8DKw0zCTt2QVLfAvm0+2/zIkk=",
			"path": "github.com/keybase/client/go/pvlsource",
			"revision": "487811d1712f14603c632030aee42896016b82d9",
			"revisionTime": "2018-06-20T17:25:56Z"
		},
		{
			"checksumSHA1": "hSB9cMsIgWPBGxq1VUhFwHuUBq4=",
			"path": "github.com/keybase/client/go/systemd",
			"revision": "94012483abbcf11dd835c21e3fcfda3ede2ad754",
			"revisionTime": "2018-05-19T05:29:12Z"
		},
		{
			"checksumSHA1": "qtfSDF71FbCm7kTNKdraxOpU7wY=",
			"path": "github.com/keybase/clockwork",
			"revision": "976f45f4a979cd2fd048a639630ba20d8378c9d8",
			"revisionTime": "2016-12-09T21:02:51Z"
		},
		{
			"checksumSHA1": "O7k9QSM9y5D/nnDFZuDrWIzuAfY=",
			"path": "github.com/keybase/go-codec/codec",
			"revision": "8a39c1d1f00af239dd650a292922fa4f46a39fa2",
			"revisionTime": "2016-04-05T00:08:33Z"
		},
		{
			"checksumSHA1": "VJk3rOWfxEV9Ilig5lgzH1qg8Ss=",
			"origin": "github.com/keybase/client/go/vendor/github.com/keybase/go-crypto/brainpool",
			"path": "github.com/keybase/go-crypto/brainpool",
			"revision": "75e99ce9f804b4b5518cf237da5ae544a31579b6",
			"revisionTime": "2017-01-27T17:30:55Z"
		},
		{
			"checksumSHA1": "rnRjEJs5luF+DIXp2J6LFcQk8Gg=",
			"origin": "github.com/keybase/client/go/vendor/github.com/keybase/go-crypto/cast5",
			"path": "github.com/keybase/go-crypto/cast5",
			"revision": "75e99ce9f804b4b5518cf237da5ae544a31579b6",
			"revisionTime": "2017-01-27T17:30:55Z"
		},
		{
			"checksumSHA1": "F5++ZQS5Vt7hd6lxPCKTffvph1A=",
			"path": "github.com/keybase/go-crypto/curve25519",
			"revision": "b5f4c79208fa609f364833f8c356535100d602ad",
			"revisionTime": "2017-05-22T12:28:10Z"
		},
		{
			"checksumSHA1": "IvrDXwIixB5yPPbo6tq1/1cSn78=",
			"path": "github.com/keybase/go-crypto/ed25519",
			"revision": "3535216ff45ffdef1adba71fdcb3fcdebbe49322",
			"revisionTime": "2017-03-08T15:50:15Z"
		},
		{
			"checksumSHA1": "4+fslB6pCbplNq4viy6CrOkkY6Y=",
			"path": "github.com/keybase/go-crypto/ed25519/internal/edwards25519",
			"revision": "3535216ff45ffdef1adba71fdcb3fcdebbe49322",
			"revisionTime": "2017-03-08T15:50:15Z"
		},
		{
			"checksumSHA1": "5E4DLEAVDwFt//h5K23zHP1qCew=",
			"path": "github.com/keybase/go-crypto/openpgp",
			"revision": "b5f4c79208fa609f364833f8c356535100d602ad",
			"revisionTime": "2017-05-22T12:28:10Z"
		},
		{
			"checksumSHA1": "y61I7+hCekP1Rk0qxgUQ+iozXak=",
			"path": "github.com/keybase/go-crypto/openpgp/armor",
			"revision": "df314da3158786e5ea7ae99889366febe828fbd7",
			"revisionTime": "2016-12-08T01:54:25Z"
		},
		{
			"checksumSHA1": "cTboJNAg/so2wzlf6HscarfPlDE=",
			"path": "github.com/keybase/go-crypto/openpgp/clearsign",
			"revision": "df314da3158786e5ea7ae99889366febe828fbd7",
			"revisionTime": "2016-12-08T01:54:25Z"
		},
		{
			"checksumSHA1": "nWhmwjBJqPSvkCWqaap2Z9EiS1k=",
			"path": "github.com/keybase/go-crypto/openpgp/ecdh",
			"revision": "b5f4c79208fa609f364833f8c356535100d602ad",
			"revisionTime": "2017-05-22T12:28:10Z"
		},
		{
			"checksumSHA1": "uxXG9IC/XF8jwwvZUbW65+x8/+M=",
			"path": "github.com/keybase/go-crypto/openpgp/elgamal",
			"revision": "df314da3158786e5ea7ae99889366febe828fbd7",
			"revisionTime": "2016-12-08T01:54:25Z"
		},
		{
			"checksumSHA1": "EyUf82Yknzc75m8RcA21CNQINw0=",
			"path": "github.com/keybase/go-crypto/openpgp/errors",
			"revision": "df314da3158786e5ea7ae99889366febe828fbd7",
			"revisionTime": "2016-12-08T01:54:25Z"
		},
		{
			"checksumSHA1": "CXTLNDL5s+SONDJdwuI3kRFGyBk=",
			"path": "github.com/keybase/go-crypto/openpgp/packet",
			"revision": "b5f4c79208fa609f364833f8c356535100d602ad",
			"revisionTime": "2017-05-22T12:28:10Z"
		},
		{
			"checksumSHA1": "BGDxg1Xtsz0DSPzdQGJLLQqfYc8=",
			"path": "github.com/keybase/go-crypto/openpgp/s2k",
			"revision": "df314da3158786e5ea7ae99889366febe828fbd7",
			"revisionTime": "2016-12-08T01:54:25Z"
		},
		{
			"checksumSHA1": "rE3pp7b3gfcmBregzpIvN5IdFhY=",
			"path": "github.com/keybase/go-crypto/rsa",
			"revision": "df314da3158786e5ea7ae99889366febe828fbd7",
			"revisionTime": "2016-12-08T01:54:25Z"
		},
		{
			"checksumSHA1": "orAH0wZ270S0Xef2B3DMnQFC+MI=",
			"path": "github.com/keybase/go-crypto/ssh/terminal",
			"revision": "80dd18f19f35c6b2e3b56254e397c36d07d9d285",
			"revisionTime": "2017-11-30T13:45:51Z"
		},
		{
			"checksumSHA1": "AzPn0m0XlLqqbaY59rssXb/HFdM=",
			"path": "github.com/keybase/go-framed-msgpack-rpc/rpc",
			"revision": "b15b7539fa19070d32f1d734d7f7d19761ad5930",
			"revisionTime": "2018-05-08T17:00:28Z"
		},
		{
			"checksumSHA1": "RLs8GIV4e+D350pyzZh5RC3mgQg=",
			"path": "github.com/keybase/go-framed-msgpack-rpc/rpc/resinit",
			"revision": "b15b7539fa19070d32f1d734d7f7d19761ad5930",
			"revisionTime": "2018-05-08T17:00:28Z"
		},
		{
			"checksumSHA1": "vecRkvbIBGmLUxH37v899JcgjO4=",
			"origin": "github.com/keybase/client/go/vendor/github.com/keybase/go-jsonw",
			"path": "github.com/keybase/go-jsonw",
			"revision": "a7c5ee4a843ee6e4ccf898ae9e5ad1dd301a358e",
			"revisionTime": "2016-08-26T20:58:34Z"
		},
		{
			"checksumSHA1": "9KGH+mjtBmc7T089X/OwDjtypao=",
			"path": "github.com/keybase/go-keychain",
			"revision": "70b98e9c8d754db775c5bd3b2de3670cc76f1825",
			"revisionTime": "2018-03-06T22:15:04Z"
		},
		{
			"path": "github.com/keybase/go-logging",
			"revision": "64f61c25cc3595b1aeecdaf86a61bfec00b04c5f",
			"revisionTime": "2016-03-16T16:25:20-04:00"
		},
		{
			"checksumSHA1": "OgoahEm1klTnBu8VUttmyqhsi6M=",
			"path": "github.com/keybase/go-merkle-tree",
			"revision": "90288bcf8366442e1d29ad22356fae3f2e8254a5",
			"revisionTime": "2018-02-26T14:35:15Z"
		},
		{
			"path": "github.com/keybase/go-triplesec",
			"revision": "64f61c25cc3595b1aeecdaf86a61bfec00b04c5f",
			"revisionTime": "2016-03-16T16:25:20-04:00"
		},
		{
			"path": "github.com/keybase/go-triplesec/sha3",
			"revision": "64f61c25cc3595b1aeecdaf86a61bfec00b04c5f",
			"revisionTime": "2016-03-16T16:25:20-04:00"
		},
		{
			"checksumSHA1": "RemfT/X5EGstZybyYmpblbx6/Zs=",
			"path": "github.com/keybase/gomounts",
			"revision": "349507f4d353f455c72b0c1101229ddb67c38175",
			"revisionTime": "2018-03-01T23:53:30Z"
		},
		{
			"path": "github.com/keybase/npipe",
			"revision": "fcc44a83dcb12dae0f3f325c449bef3e1f38892b",
			"revisionTime": "2017-04-28T11:20:20-07:00"
		},
		{
			"checksumSHA1": "fyXuOuqF3c4LqHm5ZRt20aFjjfw=",
			"path": "github.com/keybase/rog-go/reverse",
			"revision": "e1b59e173f7b826b3f812e22a0b6dea0650663f7",
			"revisionTime": "2017-01-13T17:06:45Z"
		},
		{
			"checksumSHA1": "UT+c8olRWpXtZIw96rRFXYfBUzY=",
			"path": "github.com/keybase/saltpack",
			"revision": "282df2166aa71f1283de12d39a10addbb30bafb4",
			"revisionTime": "2018-03-19T16:38:18Z"
		},
		{
			"checksumSHA1": "LpuohLoTQEeJxurlZ5ruBJFWh8E=",
			"path": "github.com/keybase/saltpack/encoding/basex",
			"revision": "282df2166aa71f1283de12d39a10addbb30bafb4",
			"revisionTime": "2018-03-19T16:38:18Z"
		},
		{
			"checksumSHA1": "dNYxHiBLalTqluak2/Z8c3RsSEM=",
			"path": "github.com/lib/pq",
			"revision": "50761b0867bd1d9d069276790bcd4a3bccf2324a",
			"revisionTime": "2016-08-31T22:25:20Z"
		},
		{
			"checksumSHA1": "AU3fA8Sm33Vj9PBoRPSeYfxLRuE=",
			"path": "github.com/lib/pq/oid",
			"revision": "d34b9ff171c21ad295489235aec8b6626023cd04",
			"revisionTime": "2018-03-27T07:18:24Z"
		},
		{
			"path": "github.com/mattn/go-isatty",
			"revision": "64f61c25cc3595b1aeecdaf86a61bfec00b04c5f",
			"revisionTime": "2016-03-16T16:25:20-04:00"
		},
		{
			"checksumSHA1": "lxO8OJ+oWgBLoHNELCXxxTVc84w=",
			"path": "github.com/miekg/dns",
			"revision": "765aea0018871a5acd99796645585323343ba39c",
			"revisionTime": "2017-03-22T06:49:16Z"
		},
		{
			"checksumSHA1": "V/quM7+em2ByJbWBLOsEwnY3j/Q=",
			"path": "github.com/mitchellh/go-homedir",
			"revision": "b8bc1bf767474819792c23f32d8286a45736f1c6",
			"revisionTime": "2016-12-03T19:45:07Z"
		},
		{
			"checksumSHA1": "fo0Ufsb5WpclJku+9KdSp4Zoa7E=",
			"path": "github.com/nullstyle/go-xdr/xdr3",
			"revision": "a875e7c9fa2388ce03279f6b5ba1c2ccd1f9e917",
			"revisionTime": "2017-08-10T17:46:27Z"
		},
		{
			"checksumSHA1": "rJab1YdNhQooDiBWNnt7TLWPyBU=",
			"path": "github.com/pkg/errors",
			"revision": "2b3a18b5f0fb6b4f9190549597d3f962c02bc5eb",
			"revisionTime": "2017-09-10T13:46:14Z"
		},
		{
			"checksumSHA1": "LuFv4/jlrmFNnDb/5SCSEPAM9vU=",
			"path": "github.com/pmezard/go-difflib/difflib",
			"revision": "792786c7400a136282c1664665ae0a8db921c6c2",
			"revisionTime": "2016-01-10T10:55:54Z"
		},
		{
			"checksumSHA1": "KAzbLjI9MzW2tjfcAsK75lVRp6I=",
			"path": "github.com/rcrowley/go-metrics",
			"revision": "1f30fe9094a513ce4c700b9a54458bbb0c96996c",
			"revisionTime": "2016-11-28T21:05:44Z"
		},
		{
			"path": "github.com/sergi/go-diff/diffmatchpatch",
			"revision": "feef008d51ad2b3778f85d387ccf91735543008d",
			"revisionTime": "2017-04-09T09:17:39+02:00"
		},
		{
			"checksumSHA1": "zJZyxS96XiEnDJSZkWwXtktziRY=",
			"path": "github.com/shirou/gopsutil/internal/common",
			"revision": "22a03b5be3f384f558742929065778aa26471033",
			"revisionTime": "2016-06-14T09:28:26Z"
		},
		{
			"checksumSHA1": "LUipApIqOLcKbZfwXknNCifGles=",
			"path": "github.com/shirou/gopsutil/mem",
			"revision": "22a03b5be3f384f558742929065778aa26471033",
			"revisionTime": "2016-06-14T09:28:26Z"
		},
		{
			"checksumSHA1": "fKq6NiaqP3DFxnCRF5mmpJWTSUA=",
			"path": "github.com/spf13/pflag",
			"revision": "4c012f6dcd9546820e378d0bdda4d8fc772cdfea",
			"revisionTime": "2017-11-06T14:28:49Z"
		},
		{
			"path": "github.com/src-d/gcfg",
			"revision": "f187355171c936ac84a82793659ebb4936bc1c23",
			"revisionTime": "2016-10-26T12:01:55+02:00"
		},
		{
			"path": "github.com/src-d/gcfg/scanner",
			"revision": "f187355171c936ac84a82793659ebb4936bc1c23",
			"revisionTime": "2016-10-26T12:01:55+02:00"
		},
		{
			"path": "github.com/src-d/gcfg/token",
			"revision": "f187355171c936ac84a82793659ebb4936bc1c23",
			"revisionTime": "2016-10-26T12:01:55+02:00"
		},
		{
			"path": "github.com/src-d/gcfg/types",
			"revision": "f187355171c936ac84a82793659ebb4936bc1c23",
			"revisionTime": "2016-10-26T12:01:55+02:00"
		},
		{
			"checksumSHA1": "YeBq0fA5AKW4A5g0XXC0gSoIlfk=",
			"path": "github.com/stathat/go",
			"revision": "74669b9f388d9d788c97399a0824adbfee78400e",
			"revisionTime": "2016-07-15T15:55:40Z"
		},
		{
			"checksumSHA1": "lDonyBUSRbzmrEfdrk+2xUnSlLQ=",
			"path": "github.com/stellar/go/crc16",
			"revision": "9f7798175d175b3ba425f3dba01adf5567b234c7",
			"revisionTime": "2018-04-24T20:44:10Z"
		},
		{
			"checksumSHA1": "7breOdx3oym3WOByXt4Lphr4chc=",
			"path": "github.com/stellar/go/hash",
			"revision": "9f7798175d175b3ba425f3dba01adf5567b234c7",
			"revisionTime": "2018-04-24T20:44:10Z"
		},
		{
			"checksumSHA1": "/L0UEqLhpegM8wjxR+BMJ+AVW8Y=",
			"path": "github.com/stellar/go/keypair",
			"revision": "d478595f79f64c46d844523ffa7999b487a9094c",
			"revisionTime": "2018-03-28T15:49:16Z"
		},
		{
			"checksumSHA1": "smPjsSq12pIzKkI8PX1/YtgCbOY=",
			"path": "github.com/stellar/go/network",
			"revision": "9f7798175d175b3ba425f3dba01adf5567b234c7",
			"revisionTime": "2018-04-24T20:44:10Z"
		},
		{
			"checksumSHA1": "T/ktj9MMn1BW0wi8DOkMXmm/VhQ=",
			"path": "github.com/stellar/go/strkey",
			"revision": "9f7798175d175b3ba425f3dba01adf5567b234c7",
			"revisionTime": "2018-04-24T20:44:10Z"
		},
		{
			"checksumSHA1": "RYWv9kXP4XcsZ1oMsJmXf8bWpYs=",
			"path": "github.com/stellar/go/support/errors",
			"revision": "9f7798175d175b3ba425f3dba01adf5567b234c7",
			"revisionTime": "2018-04-24T20:44:10Z"
		},
		{
			"checksumSHA1": "mwJE9i4aZRAWEi9gsyLicCBbsro=",
			"path": "github.com/stellar/go/xdr",
			"revision": "9f7798175d175b3ba425f3dba01adf5567b234c7",
			"revisionTime": "2018-04-24T20:44:10Z"
		},
		{
			"checksumSHA1": "hIEmcd7hIDqO/xWSp1rJJHd0TpE=",
			"path": "github.com/stretchr/testify/assert",
			"revision": "18a02ba4a312f95da08ff4cfc0055750ce50ae9e",
			"revisionTime": "2016-11-17T07:43:51Z"
		},
		{
			"checksumSHA1": "omdvCNu8sJIc9FbOfObC484M7Dg=",
			"path": "github.com/stretchr/testify/require",
			"revision": "18a02ba4a312f95da08ff4cfc0055750ce50ae9e",
			"revisionTime": "2016-11-17T07:43:51Z"
		},
		{
			"checksumSHA1": "yHbyLpI/Meh0DGrmi8x6FrDxxUY=",
			"path": "github.com/syndtr/goleveldb/leveldb",
			"revision": "b89cc31ef7977104127d34c1bd31ebd1a9db2199",
			"revisionTime": "2017-07-25T06:48:36Z"
		},
		{
			"checksumSHA1": "EKIow7XkgNdWvR/982ffIZxKG8Y=",
			"path": "github.com/syndtr/goleveldb/leveldb/cache",
			"revision": "b89cc31ef7977104127d34c1bd31ebd1a9db2199",
			"revisionTime": "2017-07-25T06:48:36Z"
		},
		{
			"checksumSHA1": "5KPgnvCPlR0ysDAqo6jApzRQ3tw=",
			"path": "github.com/syndtr/goleveldb/leveldb/comparer",
			"revision": "b89cc31ef7977104127d34c1bd31ebd1a9db2199",
			"revisionTime": "2017-07-25T06:48:36Z"
		},
		{
			"checksumSHA1": "1DRAxdlWzS4U0xKN/yQ/fdNN7f0=",
			"path": "github.com/syndtr/goleveldb/leveldb/errors",
			"revision": "b89cc31ef7977104127d34c1bd31ebd1a9db2199",
			"revisionTime": "2017-07-25T06:48:36Z"
		},
		{
			"checksumSHA1": "eqKeD6DS7eNCtxVYZEHHRKkyZrw=",
			"path": "github.com/syndtr/goleveldb/leveldb/filter",
			"revision": "b89cc31ef7977104127d34c1bd31ebd1a9db2199",
			"revisionTime": "2017-07-25T06:48:36Z"
		},
		{
			"checksumSHA1": "8dXuAVIsbtaMiGGuHjzGR6Ny/5c=",
			"path": "github.com/syndtr/goleveldb/leveldb/iterator",
			"revision": "b89cc31ef7977104127d34c1bd31ebd1a9db2199",
			"revisionTime": "2017-07-25T06:48:36Z"
		},
		{
			"checksumSHA1": "gJY7bRpELtO0PJpZXgPQ2BYFJ88=",
			"path": "github.com/syndtr/goleveldb/leveldb/journal",
			"revision": "b89cc31ef7977104127d34c1bd31ebd1a9db2199",
			"revisionTime": "2017-07-25T06:48:36Z"
		},
		{
			"checksumSHA1": "j+uaQ6DwJ50dkIdfMQu1TXdlQcY=",
			"path": "github.com/syndtr/goleveldb/leveldb/memdb",
			"revision": "b89cc31ef7977104127d34c1bd31ebd1a9db2199",
			"revisionTime": "2017-07-25T06:48:36Z"
		},
		{
			"checksumSHA1": "UmQeotV+m8/FduKEfLOhjdp18rs=",
			"path": "github.com/syndtr/goleveldb/leveldb/opt",
			"revision": "b89cc31ef7977104127d34c1bd31ebd1a9db2199",
			"revisionTime": "2017-07-25T06:48:36Z"
		},
		{
			"checksumSHA1": "tQ2AqXXAEy9icbZI9dLVdZGvWMw=",
			"path": "github.com/syndtr/goleveldb/leveldb/storage",
			"revision": "b89cc31ef7977104127d34c1bd31ebd1a9db2199",
			"revisionTime": "2017-07-25T06:48:36Z"
		},
		{
			"checksumSHA1": "gWFPMz8OQeul0t54RM66yMTX49g=",
			"path": "github.com/syndtr/goleveldb/leveldb/table",
			"revision": "b89cc31ef7977104127d34c1bd31ebd1a9db2199",
			"revisionTime": "2017-07-25T06:48:36Z"
		},
		{
			"checksumSHA1": "4zil8Gwg8VPkDn1YzlgCvtukJFU=",
			"path": "github.com/syndtr/goleveldb/leveldb/util",
			"revision": "b89cc31ef7977104127d34c1bd31ebd1a9db2199",
			"revisionTime": "2017-07-25T06:48:36Z"
		},
		{
			"checksumSHA1": "H1Ne82yYzWRQ2DKBsmRd0Hwcl04=",
			"path": "github.com/urfave/cli",
			"revision": "75104e932ac2ddb944a6ea19d9f9f26316ff1145",
			"revisionTime": "2018-01-06T19:10:48Z"
		},
		{
			"path": "github.com/vaughan0/go-ini",
			"revision": "a98ad7ee00ec53921f08832bc06ecf7fd600e6a1",
			"revisionTime": "2013-09-23T14:52:12Z"
		},
		{
			"checksumSHA1": "f9Z/DsjYMY7bwwrPjFsmZ8zUXQ8=",
			"path": "github.com/vividcortex/ewma",
			"revision": "43880d236f695d39c62cf7aa4ebd4508c258e6c0",
			"revisionTime": "2017-08-04T03:51:56Z"
		},
		{
			"path": "github.com/xanzy/ssh-agent",
			"revision": "ba9c9e33906f58169366275e3450db66139a31a9",
			"revisionTime": "2015-12-15T16:34:51+01:00"
		},
		{
			"checksumSHA1": "HedK9m8E8iyib4bIBtIX7xprOgo=",
			"path": "go.uber.org/atomic",
			"revision": "8474b86a5a6f79c443ce4b2992817ff32cf208b8",
			"revisionTime": "2017-11-14T20:44:01Z"
		},
		{
			"checksumSHA1": "JDGx7hehaQunZySwPs7yvdUs2m8=",
			"path": "go.uber.org/multierr",
			"revision": "fb7d312c2c04c34f0ad621048bbb953b168f9ff6",
			"revisionTime": "2017-08-29T22:43:07Z"
		},
		{
			"checksumSHA1": "hTsGbLDKo7/2jp1UZUjeUT0+xkA=",
			"path": "go.uber.org/zap",
			"revision": "f85c78b1dd998214c5f2138155b320a4a43fbe36",
			"revisionTime": "2017-10-30T23:38:06Z"
		},
		{
			"checksumSHA1": "HYo/9nwrY08NQA+2ItPOAH8IFW8=",
			"path": "go.uber.org/zap/buffer",
			"revision": "f85c78b1dd998214c5f2138155b320a4a43fbe36",
			"revisionTime": "2017-10-30T23:38:06Z"
		},
		{
			"checksumSHA1": "MuxOAtZEsJitlWBzhmpm2vGiHok=",
			"path": "go.uber.org/zap/internal/bufferpool",
			"revision": "f85c78b1dd998214c5f2138155b320a4a43fbe36",
			"revisionTime": "2017-10-30T23:38:06Z"
		},
		{
			"checksumSHA1": "uC0L9eCSAYcCWNC8udJk/t1vvIU=",
			"path": "go.uber.org/zap/internal/color",
			"revision": "f85c78b1dd998214c5f2138155b320a4a43fbe36",
			"revisionTime": "2017-10-30T23:38:06Z"
		},
		{
			"checksumSHA1": "b80CJExrVpXu3SA1iCQ6uLqTn2c=",
			"path": "go.uber.org/zap/internal/exit",
			"revision": "f85c78b1dd998214c5f2138155b320a4a43fbe36",
			"revisionTime": "2017-10-30T23:38:06Z"
		},
		{
			"checksumSHA1": "mRD6lujPvXPkbC3+byNwO/bNVu8=",
			"path": "go.uber.org/zap/zapcore",
			"revision": "f85c78b1dd998214c5f2138155b320a4a43fbe36",
			"revisionTime": "2017-10-30T23:38:06Z"
		},
		{
			"checksumSHA1": "CSMVjFF7FnylAUUKW1e/4r+VFXA=",
			"path": "golang.org/x/crypto/acme",
			"revision": "13931e22f9e72ea58bb73048bc752b48c6d4d4ac",
			"revisionTime": "2018-01-11T11:10:38Z"
		},
		{
			"checksumSHA1": "lBWiVnI+9tnYWuXnUiWljDy9dnc=",
			"path": "golang.org/x/crypto/acme/autocert",
			"revision": "13931e22f9e72ea58bb73048bc752b48c6d4d4ac",
			"revisionTime": "2018-01-11T11:10:38Z"
		},
		{
			"checksumSHA1": "oCH3J96RWvO8W4xjix47PModpio=",
			"path": "golang.org/x/crypto/bcrypt",
			"revision": "d585fd2cc9195196078f516b69daff6744ef5e84",
			"revisionTime": "2017-12-16T04:08:15Z"
		},
		{
			"checksumSHA1": "oVPHWesOmZ02vLq2fglGvf+AMgk=",
			"path": "golang.org/x/crypto/blowfish",
			"revision": "d585fd2cc9195196078f516b69daff6744ef5e84",
			"revisionTime": "2017-12-16T04:08:15Z"
		},
		{
			"checksumSHA1": "TT1rac6kpQp2vz24m5yDGUNQ/QQ=",
			"path": "golang.org/x/crypto/cast5",
			"revision": "cbc3d0884eac986df6e78a039b8792e869bff863",
			"revisionTime": "2017-04-09T18:29:52Z"
		},
		{
			"checksumSHA1": "nAu0XmCeC6WnUySyI8R7w4cxAqU=",
			"path": "golang.org/x/crypto/curve25519",
			"revision": "cbc3d0884eac986df6e78a039b8792e869bff863",
			"revisionTime": "2017-04-09T18:29:52Z"
		},
		{
			"checksumSHA1": "wGb//LjBPNxYHqk+dcLo7BjPXK8=",
			"path": "golang.org/x/crypto/ed25519",
			"revision": "5bcd134fee4dd1475da17714aac19c0aa0142e2f",
			"revisionTime": "2016-05-16T23:05:56Z"
		},
		{
			"checksumSHA1": "LXFcVx8I587SnWmKycSDEq9yvK8=",
			"path": "golang.org/x/crypto/ed25519/internal/edwards25519",
			"revision": "5bcd134fee4dd1475da17714aac19c0aa0142e2f",
			"revisionTime": "2016-05-16T23:05:56Z"
		},
		{
			"checksumSHA1": "LIOlUuwAjG4+meTovizhtsB+fTE=",
			"path": "golang.org/x/crypto/nacl/box",
			"revision": "cbc3d0884eac986df6e78a039b8792e869bff863",
			"revisionTime": "2017-04-09T18:29:52Z"
		},
		{
			"checksumSHA1": "Y/FcWB2/xSfX1rRp7HYhktHNw8s=",
			"path": "golang.org/x/crypto/nacl/secretbox",
			"revision": "cbc3d0884eac986df6e78a039b8792e869bff863",
			"revisionTime": "2017-04-09T18:29:52Z"
		},
		{
			"checksumSHA1": "IIhFTrLlmlc6lEFSitqi4aw2lw0=",
			"path": "golang.org/x/crypto/openpgp",
			"revision": "2faea1465de239e4babd8f5905cc25b781712442",
			"revisionTime": "2017-07-23T05:00:11Z"
		},
		{
			"checksumSHA1": "olOKkhrdkYQHZ0lf1orrFQPQrv4=",
			"path": "golang.org/x/crypto/openpgp/armor",
			"revision": "2faea1465de239e4babd8f5905cc25b781712442",
			"revisionTime": "2017-07-23T05:00:11Z"
		},
		{
			"checksumSHA1": "eo/KtdjieJQXH7Qy+faXFcF70ME=",
			"path": "golang.org/x/crypto/openpgp/elgamal",
			"revision": "2faea1465de239e4babd8f5905cc25b781712442",
			"revisionTime": "2017-07-23T05:00:11Z"
		},
		{
			"checksumSHA1": "rlxVSaGgqdAgwblsErxTxIfuGfg=",
			"path": "golang.org/x/crypto/openpgp/errors",
			"revision": "2faea1465de239e4babd8f5905cc25b781712442",
			"revisionTime": "2017-07-23T05:00:11Z"
		},
		{
			"checksumSHA1": "LWdaR8Q9yn6eBCcnGl0HvJRDUBE=",
			"path": "golang.org/x/crypto/openpgp/packet",
			"revision": "2faea1465de239e4babd8f5905cc25b781712442",
			"revisionTime": "2017-07-23T05:00:11Z"
		},
		{
			"checksumSHA1": "s2qT4UwvzBSkzXuiuMkowif1Olw=",
			"path": "golang.org/x/crypto/openpgp/s2k",
			"revision": "2faea1465de239e4babd8f5905cc25b781712442",
			"revisionTime": "2017-07-23T05:00:11Z"
		},
		{
			"checksumSHA1": "1MGpGDQqnUoRpv7VEcQrXOBydXE=",
			"path": "golang.org/x/crypto/pbkdf2",
			"revision": "cbc3d0884eac986df6e78a039b8792e869bff863",
			"revisionTime": "2017-04-09T18:29:52Z"
		},
		{
			"checksumSHA1": "jyP8QOzvouqRy4o3MKNjBl/K3o8=",
			"path": "golang.org/x/crypto/poly1305",
			"revision": "cbc3d0884eac986df6e78a039b8792e869bff863",
			"revisionTime": "2017-04-09T18:29:52Z"
		},
		{
			"checksumSHA1": "y/oIaxq2d3WPizRZfVjo8RCRYTU=",
			"path": "golang.org/x/crypto/ripemd160",
			"revision": "cbc3d0884eac986df6e78a039b8792e869bff863",
			"revisionTime": "2017-04-09T18:29:52Z"
		},
		{
			"checksumSHA1": "o5QDZYQhyiEt2jg1Fot34mR1rBg=",
			"path": "golang.org/x/crypto/salsa20",
			"revision": "cbc3d0884eac986df6e78a039b8792e869bff863",
			"revisionTime": "2017-04-09T18:29:52Z"
		},
		{
			"checksumSHA1": "w8PESKJweP+BCAxCYPU1QC08qUU=",
			"path": "golang.org/x/crypto/salsa20/salsa",
			"revision": "cbc3d0884eac986df6e78a039b8792e869bff863",
			"revisionTime": "2017-04-09T18:29:52Z"
		},
		{
			"checksumSHA1": "E8pDMGySfy5Mw+jzXOkOxo35bww=",
			"path": "golang.org/x/crypto/scrypt",
			"revision": "cbc3d0884eac986df6e78a039b8792e869bff863",
			"revisionTime": "2017-04-09T18:29:52Z"
		},
		{
			"path": "golang.org/x/crypto/ssh",
			"revision": "2faea1465de239e4babd8f5905cc25b781712442",
			"revisionTime": "2017-07-22T22:00:11-07:00"
		},
		{
			"path": "golang.org/x/crypto/ssh/agent",
			"revision": "2faea1465de239e4babd8f5905cc25b781712442",
			"revisionTime": "2017-07-22T22:00:11-07:00"
		},
		{
			"path": "golang.org/x/crypto/ssh/knownhosts",
			"revision": "2faea1465de239e4babd8f5905cc25b781712442",
			"revisionTime": "2017-07-22T22:00:11-07:00"
		},
		{
			"checksumSHA1": "/qXTeb4Dp6W5qlttwaN+Yur36+A=",
			"path": "golang.org/x/crypto/twofish",
			"revision": "cbc3d0884eac986df6e78a039b8792e869bff863",
			"revisionTime": "2017-04-09T18:29:52Z"
		},
		{
			"checksumSHA1": "dr5+PfIRzXeN+l1VG+s0lea9qz8=",
			"path": "golang.org/x/net/context",
			"revision": "0a9397675ba34b2845f758fe3cd68828369c6517",
			"revisionTime": "2017-07-19T03:24:12Z"
		},
		{
			"checksumSHA1": "WHc3uByvGaMcnSoI21fhzYgbOgg=",
			"path": "golang.org/x/net/context/ctxhttp",
			"revision": "ed0556cc888129faa06ff0ef3c65e0ce59c8b75c",
			"revisionTime": "2016-09-29T06:24:16Z"
		},
		{
			"checksumSHA1": "vqc3a+oTUGX8PmD0TS+qQ7gmN8I=",
			"origin": "github.com/keybase/client/go/vendor/golang.org/x/net/html",
			"path": "golang.org/x/net/html",
			"revision": "a7c5ee4a843ee6e4ccf898ae9e5ad1dd301a358e",
			"revisionTime": "2016-08-26T20:58:34Z"
		},
		{
			"checksumSHA1": "00eQaGynDYrv3tL+C7l9xH0IDZg=",
			"origin": "github.com/keybase/client/go/vendor/golang.org/x/net/html/atom",
			"path": "golang.org/x/net/html/atom",
			"revision": "a7c5ee4a843ee6e4ccf898ae9e5ad1dd301a358e",
			"revisionTime": "2016-08-26T20:58:34Z"
		},
		{
			"checksumSHA1": "/k7k6eJDkxXx6K9Zpo/OwNm58XM=",
			"path": "golang.org/x/net/internal/timeseries",
			"revision": "8fd7f25955530b92e73e9e1932a41b522b22ccd9",
			"revisionTime": "2016-12-29T20:13:24Z"
		},
		{
			"checksumSHA1": "P9qTIn8a6L6Q9wd1IJBCuhno1Q8=",
			"path": "golang.org/x/net/trace",
			"revision": "8fd7f25955530b92e73e9e1932a41b522b22ccd9",
			"revisionTime": "2016-12-29T20:13:24Z"
		},
		{
			"checksumSHA1": "S0DP7Pn7sZUmXc55IzZnNvERu6s=",
			"path": "golang.org/x/sync/errgroup",
			"revision": "1ae7c7b29e06598039be46c5083819ba6fd7a97e",
			"revisionTime": "2016-10-04T22:49:57Z"
		},
		{
			"path": "golang.org/x/sys/unix",
			"revision": "833a04a10549a95dc34458c195cbad61bbb6cb4d",
			"revisionTime": "2015-12-10T17:34:15-08:00"
		},
		{
			"path": "golang.org/x/sys/windows",
			"revision": "f64b50fbea64174967a8882830d621a18ee1548e",
			"revisionTime": "2016-04-14T16:31:22+03:00"
		},
		{
			"checksumSHA1": "ZdFZFaXmCgEEaEhVPkyXrnhKhsg=",
			"path": "golang.org/x/sys/windows/registry",
			"revision": "d75a52659825e75fff6158388dddc6a5b04f9ba5",
			"revisionTime": "2016-12-14T18:38:57Z"
		},
		{
			"checksumSHA1": "0uwDStcjVf2LGzegKmTBWsaZ6Ns=",
			"path": "golang.org/x/text/transform",
			"revision": "f773ec03ce334298742df7f3108fc0d402646d22",
			"revisionTime": "2016-05-05T22:32:54Z"
		},
		{
			"checksumSHA1": "TisxVXIAh3Hb6QdUOMso4wdqAQU=",
			"path": "golang.org/x/text/unicode/norm",
			"revision": "f773ec03ce334298742df7f3108fc0d402646d22",
			"revisionTime": "2016-05-05T22:32:54Z"
		},
		{
			"checksumSHA1": "eFQDEix/mGnhwnFu/Hq63zMfrX8=",
			"path": "golang.org/x/time/rate",
			"revision": "f51c12702a4d776e4c1fa9b0fabab841babae631",
			"revisionTime": "2016-10-28T04:02:39Z"
		},
		{
			"checksumSHA1": "GdsHg+yOsZtdMvD9HJFovPsqKec=",
			"origin": "github.com/keybase/go-billy",
			"path": "gopkg.in/src-d/go-billy.v4",
			"revision": "0aa82040a3fbb8e4e76847b33e122c5f4cad1837",
			"revisionTime": "2017-09-13T19:37:46Z"
		},
		{
			"checksumSHA1": "yscejfasrttJfPq91pn7gArFb5o=",
			"origin": "github.com/keybase/go-billy/helper/chroot",
			"path": "gopkg.in/src-d/go-billy.v4/helper/chroot",
			"revision": "0aa82040a3fbb8e4e76847b33e122c5f4cad1837",
			"revisionTime": "2017-09-13T19:37:46Z"
		},
		{
			"checksumSHA1": "B7HAyGfl+ONIAvlHzbvSsLisx9o=",
			"origin": "github.com/keybase/go-billy/helper/polyfill",
			"path": "gopkg.in/src-d/go-billy.v4/helper/polyfill",
			"revision": "0aa82040a3fbb8e4e76847b33e122c5f4cad1837",
			"revisionTime": "2017-09-13T19:37:46Z"
		},
		{
			"checksumSHA1": "1CnG3JdmIQoa6mE0O98BfymLmuM=",
			"origin": "github.com/keybase/go-billy/osfs",
			"path": "gopkg.in/src-d/go-billy.v4/osfs",
			"revision": "0aa82040a3fbb8e4e76847b33e122c5f4cad1837",
			"revisionTime": "2017-09-13T19:37:46Z"
		},
		{
			"checksumSHA1": "lo42NuhQJppy2ne/uwPR2T9BSPY=",
			"origin": "github.com/keybase/go-billy/util",
			"path": "gopkg.in/src-d/go-billy.v4/util",
			"revision": "0aa82040a3fbb8e4e76847b33e122c5f4cad1837",
			"revisionTime": "2017-09-13T19:37:46Z"
		},
		{
			"checksumSHA1": "5eYgnR+mi1IWAmLJkJEPodCqyd8=",
			"origin": "github.com/keybase/go-git",
			"path": "gopkg.in/src-d/go-git.v4",
			"revision": "d2b6d67be5cb04d1640faf47995ace874dc3cb05",
			"revisionTime": "2017-12-01T00:24:35Z"
		},
		{
			"checksumSHA1": "TSoIlaADKlw3Zx0ysCCBn6kyXNE=",
			"origin": "github.com/keybase/go-git/config",
			"path": "gopkg.in/src-d/go-git.v4/config",
			"revision": "d2b6d67be5cb04d1640faf47995ace874dc3cb05",
			"revisionTime": "2017-12-01T00:24:35Z"
		},
		{
			"checksumSHA1": "B2OLPJ4wnJIM2TMjTyzusYluUeI=",
			"origin": "github.com/keybase/go-git/internal/revision",
			"path": "gopkg.in/src-d/go-git.v4/internal/revision",
			"revision": "d2b6d67be5cb04d1640faf47995ace874dc3cb05",
			"revisionTime": "2017-12-01T00:24:35Z"
		},
		{
			"checksumSHA1": "e5UthIeeVSzLfEPnEe0GPQO6+bM=",
			"origin": "github.com/keybase/go-git/plumbing",
			"path": "gopkg.in/src-d/go-git.v4/plumbing",
			"revision": "d2b6d67be5cb04d1640faf47995ace874dc3cb05",
			"revisionTime": "2017-12-01T00:24:35Z"
		},
		{
			"checksumSHA1": "neTbLTzQ9+vo97D5i+3K9iprn5c=",
			"origin": "github.com/keybase/go-git/plumbing/cache",
			"path": "gopkg.in/src-d/go-git.v4/plumbing/cache",
			"revision": "d2b6d67be5cb04d1640faf47995ace874dc3cb05",
			"revisionTime": "2017-12-01T00:24:35Z"
		},
		{
			"checksumSHA1": "pHPMiAzXG/TJqTLEKj2SHjxX4zs=",
			"origin": "github.com/keybase/go-git/plumbing/filemode",
			"path": "gopkg.in/src-d/go-git.v4/plumbing/filemode",
			"revision": "d2b6d67be5cb04d1640faf47995ace874dc3cb05",
			"revisionTime": "2017-12-01T00:24:35Z"
		},
		{
			"checksumSHA1": "UGIM9BX7w3MhiadsuN6f8Bx0VZU=",
			"origin": "github.com/keybase/go-git/plumbing/format/config",
			"path": "gopkg.in/src-d/go-git.v4/plumbing/format/config",
			"revision": "d2b6d67be5cb04d1640faf47995ace874dc3cb05",
			"revisionTime": "2017-12-01T00:24:35Z"
		},
		{
			"checksumSHA1": "vOD599V5I9EsWuGT9BIU8ZAyiNY=",
			"origin": "github.com/keybase/go-git/plumbing/format/diff",
			"path": "gopkg.in/src-d/go-git.v4/plumbing/format/diff",
			"revision": "d2b6d67be5cb04d1640faf47995ace874dc3cb05",
			"revisionTime": "2017-12-01T00:24:35Z"
		},
		{
			"checksumSHA1": "WYWvhmnLX0LQpacGYAk5w3nOsIM=",
			"origin": "github.com/keybase/go-git/plumbing/format/gitignore",
			"path": "gopkg.in/src-d/go-git.v4/plumbing/format/gitignore",
			"revision": "d2b6d67be5cb04d1640faf47995ace874dc3cb05",
			"revisionTime": "2017-12-01T00:24:35Z"
		},
		{
			"checksumSHA1": "+lR7seogVk2qZb8dSLBv8juivxc=",
			"origin": "github.com/keybase/go-git/plumbing/format/idxfile",
			"path": "gopkg.in/src-d/go-git.v4/plumbing/format/idxfile",
			"revision": "d2b6d67be5cb04d1640faf47995ace874dc3cb05",
			"revisionTime": "2017-12-01T00:24:35Z"
		},
		{
			"checksumSHA1": "q7HtzrSzVE9qN5N3QOxkLFcZI1U=",
			"origin": "github.com/keybase/go-git/plumbing/format/index",
			"path": "gopkg.in/src-d/go-git.v4/plumbing/format/index",
			"revision": "d2b6d67be5cb04d1640faf47995ace874dc3cb05",
			"revisionTime": "2017-12-01T00:24:35Z"
		},
		{
			"checksumSHA1": "0IxJpGMfdnr3cuuVE59u+1B5n9o=",
			"origin": "github.com/keybase/go-git/plumbing/format/objfile",
			"path": "gopkg.in/src-d/go-git.v4/plumbing/format/objfile",
			"revision": "d2b6d67be5cb04d1640faf47995ace874dc3cb05",
			"revisionTime": "2017-12-01T00:24:35Z"
		},
		{
			"checksumSHA1": "5MP2UCR7L7nnhwGmS6j3lFudybo=",
			"origin": "github.com/keybase/go-git/plumbing/format/packfile",
			"path": "gopkg.in/src-d/go-git.v4/plumbing/format/packfile",
			"revision": "d2b6d67be5cb04d1640faf47995ace874dc3cb05",
			"revisionTime": "2017-12-01T00:24:35Z"
		},
		{
			"checksumSHA1": "T8efjPxCKp23RvSBI51qugHzgxw=",
			"origin": "github.com/keybase/go-git/plumbing/format/pktline",
			"path": "gopkg.in/src-d/go-git.v4/plumbing/format/pktline",
			"revision": "d2b6d67be5cb04d1640faf47995ace874dc3cb05",
			"revisionTime": "2017-12-01T00:24:35Z"
		},
		{
			"checksumSHA1": "Af3n4HWOnNWRIKx7oqNvIehlCkk=",
			"origin": "github.com/keybase/go-git/plumbing/object",
			"path": "gopkg.in/src-d/go-git.v4/plumbing/object",
			"revision": "d2b6d67be5cb04d1640faf47995ace874dc3cb05",
			"revisionTime": "2017-12-01T00:24:35Z"
		},
		{
			"checksumSHA1": "PQmY1mHiPdNBNrh3lESZe3QH36c=",
			"origin": "github.com/keybase/go-git/plumbing/protocol/packp",
			"path": "gopkg.in/src-d/go-git.v4/plumbing/protocol/packp",
			"revision": "d2b6d67be5cb04d1640faf47995ace874dc3cb05",
			"revisionTime": "2017-12-01T00:24:35Z"
		},
		{
			"checksumSHA1": "JjHHYoWDYf0H//nP2FIS05ZLgj8=",
			"origin": "github.com/keybase/go-git/plumbing/protocol/packp/capability",
			"path": "gopkg.in/src-d/go-git.v4/plumbing/protocol/packp/capability",
			"revision": "d2b6d67be5cb04d1640faf47995ace874dc3cb05",
			"revisionTime": "2017-12-01T00:24:35Z"
		},
		{
			"checksumSHA1": "wVfbzV5BNhjW/HFFJuTCjkPSJ5M=",
			"origin": "github.com/keybase/go-git/plumbing/protocol/packp/sideband",
			"path": "gopkg.in/src-d/go-git.v4/plumbing/protocol/packp/sideband",
			"revision": "d2b6d67be5cb04d1640faf47995ace874dc3cb05",
			"revisionTime": "2017-12-01T00:24:35Z"
		},
		{
			"checksumSHA1": "eEZ5nFvBguv43DME9TmS4pFTFys=",
			"origin": "github.com/keybase/go-git/plumbing/revlist",
			"path": "gopkg.in/src-d/go-git.v4/plumbing/revlist",
			"revision": "d2b6d67be5cb04d1640faf47995ace874dc3cb05",
			"revisionTime": "2017-12-01T00:24:35Z"
		},
		{
			"checksumSHA1": "SWco9bumu0eoxmYJ9acmMbDb7nI=",
			"origin": "github.com/keybase/go-git/plumbing/storer",
			"path": "gopkg.in/src-d/go-git.v4/plumbing/storer",
			"revision": "d2b6d67be5cb04d1640faf47995ace874dc3cb05",
			"revisionTime": "2017-12-01T00:24:35Z"
		},
		{
			"checksumSHA1": "AVSX04sTj3cBv1muAmIbPE9D9FY=",
			"origin": "github.com/keybase/go-git/plumbing/transport",
			"path": "gopkg.in/src-d/go-git.v4/plumbing/transport",
			"revision": "d2b6d67be5cb04d1640faf47995ace874dc3cb05",
			"revisionTime": "2017-12-01T00:24:35Z"
		},
		{
			"checksumSHA1": "cmOntUALmiRvvblEXAQXNO4Oous=",
			"origin": "github.com/keybase/go-git/plumbing/transport/client",
			"path": "gopkg.in/src-d/go-git.v4/plumbing/transport/client",
			"revision": "d2b6d67be5cb04d1640faf47995ace874dc3cb05",
			"revisionTime": "2017-12-01T00:24:35Z"
		},
		{
			"checksumSHA1": "gaKy+c/OjPQFLhENnSAFEZUngok=",
			"origin": "github.com/keybase/go-git/plumbing/transport/file",
			"path": "gopkg.in/src-d/go-git.v4/plumbing/transport/file",
			"revision": "d2b6d67be5cb04d1640faf47995ace874dc3cb05",
			"revisionTime": "2017-12-01T00:24:35Z"
		},
		{
			"checksumSHA1": "chcAwbm6J5uXXn6IV58+G6RKCjU=",
			"origin": "github.com/keybase/go-git/plumbing/transport/git",
			"path": "gopkg.in/src-d/go-git.v4/plumbing/transport/git",
			"revision": "d2b6d67be5cb04d1640faf47995ace874dc3cb05",
			"revisionTime": "2017-12-01T00:24:35Z"
		},
		{
			"checksumSHA1": "m9TNeIIGUBdZ0qdSl5Xa/0TIvfo=",
			"origin": "github.com/keybase/go-git/plumbing/transport/http",
			"path": "gopkg.in/src-d/go-git.v4/plumbing/transport/http",
			"revision": "d2b6d67be5cb04d1640faf47995ace874dc3cb05",
			"revisionTime": "2017-12-01T00:24:35Z"
		},
		{
			"checksumSHA1": "6asrmcjb98FpRr83ICCODXdGWdE=",
			"origin": "github.com/keybase/go-git/plumbing/transport/internal/common",
			"path": "gopkg.in/src-d/go-git.v4/plumbing/transport/internal/common",
			"revision": "d2b6d67be5cb04d1640faf47995ace874dc3cb05",
			"revisionTime": "2017-12-01T00:24:35Z"
		},
		{
			"checksumSHA1": "4g80eOsDOo7kSC965vvPViDx+Vg=",
			"origin": "github.com/keybase/go-git/plumbing/transport/server",
			"path": "gopkg.in/src-d/go-git.v4/plumbing/transport/server",
			"revision": "d2b6d67be5cb04d1640faf47995ace874dc3cb05",
			"revisionTime": "2017-12-01T00:24:35Z"
		},
		{
			"checksumSHA1": "c+SEqWG5Eo2HaGeUQTEIjWcAH9U=",
			"origin": "github.com/keybase/go-git/plumbing/transport/ssh",
			"path": "gopkg.in/src-d/go-git.v4/plumbing/transport/ssh",
			"revision": "d2b6d67be5cb04d1640faf47995ace874dc3cb05",
			"revisionTime": "2017-12-01T00:24:35Z"
		},
		{
			"checksumSHA1": "FlVLBdu4cjlXj9zjRRNDurRLABU=",
			"origin": "github.com/keybase/go-git/storage",
			"path": "gopkg.in/src-d/go-git.v4/storage",
			"revision": "d2b6d67be5cb04d1640faf47995ace874dc3cb05",
			"revisionTime": "2017-12-01T00:24:35Z"
		},
		{
			"checksumSHA1": "a+Pc0ns3q47MQKyfOSVsXYA1R70=",
			"origin": "github.com/keybase/go-git/storage/filesystem",
			"path": "gopkg.in/src-d/go-git.v4/storage/filesystem",
			"revision": "d2b6d67be5cb04d1640faf47995ace874dc3cb05",
			"revisionTime": "2017-12-01T00:24:35Z"
		},
		{
			"checksumSHA1": "62+vHe8Tw5C0/6hrCYK55vS8C8A=",
			"origin": "github.com/keybase/go-git/storage/filesystem/internal/dotgit",
			"path": "gopkg.in/src-d/go-git.v4/storage/filesystem/internal/dotgit",
			"revision": "58898ae21bb8fb3cdde546f12872767683a2239a",
			"revisionTime": "2018-04-13T23:39:03Z"
		},
		{
			"checksumSHA1": "4xP9AhC2OWXL3oUsZ/k6n7oMs8s=",
			"origin": "github.com/keybase/go-git/storage/memory",
			"path": "gopkg.in/src-d/go-git.v4/storage/memory",
			"revision": "d2b6d67be5cb04d1640faf47995ace874dc3cb05",
			"revisionTime": "2017-12-01T00:24:35Z"
		},
		{
			"checksumSHA1": "AzdUpuGqSNnNK6DgdNjWrn99i3o=",
			"origin": "github.com/keybase/go-git/utils/binary",
			"path": "gopkg.in/src-d/go-git.v4/utils/binary",
			"revision": "d2b6d67be5cb04d1640faf47995ace874dc3cb05",
			"revisionTime": "2017-12-01T00:24:35Z"
		},
		{
			"checksumSHA1": "vniUxB6bbDYazl21cOfmhdZZiY8=",
			"origin": "github.com/keybase/go-git/utils/diff",
			"path": "gopkg.in/src-d/go-git.v4/utils/diff",
			"revision": "d2b6d67be5cb04d1640faf47995ace874dc3cb05",
			"revisionTime": "2017-12-01T00:24:35Z"
		},
		{
			"checksumSHA1": "cspCXRxvzvoNOEUB7wRgOKYrVjQ=",
			"origin": "github.com/keybase/go-git/utils/ioutil",
			"path": "gopkg.in/src-d/go-git.v4/utils/ioutil",
			"revision": "d2b6d67be5cb04d1640faf47995ace874dc3cb05",
			"revisionTime": "2017-12-01T00:24:35Z"
		},
		{
			"checksumSHA1": "shsY2I1OFbnjopNWF21Tkfx+tac=",
			"origin": "github.com/keybase/go-git/utils/merkletrie",
			"path": "gopkg.in/src-d/go-git.v4/utils/merkletrie",
			"revision": "d2b6d67be5cb04d1640faf47995ace874dc3cb05",
			"revisionTime": "2017-12-01T00:24:35Z"
		},
		{
			"checksumSHA1": "QiHHx1Qb/Vv4W6uQb+mJU2zMqLo=",
			"origin": "github.com/keybase/go-git/utils/merkletrie/filesystem",
			"path": "gopkg.in/src-d/go-git.v4/utils/merkletrie/filesystem",
			"revision": "d2b6d67be5cb04d1640faf47995ace874dc3cb05",
			"revisionTime": "2017-12-01T00:24:35Z"
		},
		{
			"checksumSHA1": "M+6y9mdBFksksEGBceBh9Se3W7Y=",
			"origin": "github.com/keybase/go-git/utils/merkletrie/index",
			"path": "gopkg.in/src-d/go-git.v4/utils/merkletrie/index",
			"revision": "d2b6d67be5cb04d1640faf47995ace874dc3cb05",
			"revisionTime": "2017-12-01T00:24:35Z"
		},
		{
			"checksumSHA1": "7eEw/xsSrFLfSppRf/JIt9u7lbU=",
			"origin": "github.com/keybase/go-git/utils/merkletrie/internal/frame",
			"path": "gopkg.in/src-d/go-git.v4/utils/merkletrie/internal/frame",
			"revision": "d2b6d67be5cb04d1640faf47995ace874dc3cb05",
			"revisionTime": "2017-12-01T00:24:35Z"
		},
		{
			"checksumSHA1": "qCb9d3cwnPHVLqS/U9NAzK+1Ptg=",
			"origin": "github.com/keybase/go-git/utils/merkletrie/noder",
			"path": "gopkg.in/src-d/go-git.v4/utils/merkletrie/noder",
			"revision": "d2b6d67be5cb04d1640faf47995ace874dc3cb05",
			"revisionTime": "2017-12-01T00:24:35Z"
		},
		{
			"path": "gopkg.in/warnings.v0",
			"revision": "8a331561fe74dadba6edfc59f3be66c22c3b065d",
			"revisionTime": "2016-08-15T20:11:09+02:00"
		},
		{
			"path": "h12.me/socks",
			"revision": "64f61c25cc3595b1aeecdaf86a61bfec00b04c5f",
			"revisionTime": "2016-03-16T16:25:20-04:00"
		},
		{
			"path": "stathat.com/c/ramcache",
			"revision": "64f61c25cc3595b1aeecdaf86a61bfec00b04c5f",
			"revisionTime": "2016-03-16T16:25:20-04:00"
		}
	],
	"rootPath": "github.com/keybase/kbfs"
}<|MERGE_RESOLUTION|>--- conflicted
+++ resolved
@@ -250,17 +250,10 @@
 			"revisionTime": "2018-05-19T05:29:12Z"
 		},
 		{
-<<<<<<< HEAD
-			"checksumSHA1": "9wHfRg7VzcTzlpBd9esphtxX6dQ=",
+			"checksumSHA1": "j3I8qqwI+iK3oXCbRZKce80f5CM=",
 			"path": "github.com/keybase/client/go/protocol/keybase1",
-			"revision": "fdf7e4c394dfee9c7ba254ae60e0b00bd982ba85",
-			"revisionTime": "2018-06-25T17:55:53Z"
-=======
-			"checksumSHA1": "t/tfybbAW8nmmig5VdGNfRnAR1g=",
-			"path": "github.com/keybase/client/go/protocol/keybase1",
-			"revision": "b1f95765149b38c2287e302f03f6436273ab9f21",
-			"revisionTime": "2018-06-25T19:48:30Z"
->>>>>>> 551f8496
+			"revision": "5057cd70445571f0b8992704cda634f7f8aad7ef",
+			"revisionTime": "2018-06-25T21:34:43Z"
 		},
 		{
 			"checksumSHA1": "X5Xf9+Z7OkhIQiaPB+ILw4xzkag=",
