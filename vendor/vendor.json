--- conflicted
+++ resolved
@@ -201,15 +201,10 @@
 			"revisionTime": "2017-09-26T18:12:42Z"
 		},
 		{
-			"checksumSHA1": "dNM7doh2Hg8wxycx/qwwFvksJp4=",
+			"checksumSHA1": "ee+ESv3+mJ4KZzQPBYNco5eSKOE=",
 			"path": "github.com/keybase/client/go/protocol/keybase1",
-<<<<<<< HEAD
-			"revision": "0bcdc6d7c2a993ebd7e77fe7d8a8f3cde9c56e42",
-			"revisionTime": "2017-09-25T01:11:43Z"
-=======
-			"revision": "af4f2ec18e9ed9eb6d3478f6a43de11cbc0e908b",
-			"revisionTime": "2017-09-26T18:12:42Z"
->>>>>>> 20883b0e
+			"revision": "409e713a58c4977bd1b12c7c7087400a45b46813",
+			"revisionTime": "2017-09-26T21:22:12Z"
 		},
 		{
 			"checksumSHA1": "o26ztx0R+4h9il8gTztHccctK+4=",
